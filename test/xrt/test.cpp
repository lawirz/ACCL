/*******************************************************************************
#  Copyright (C) 2022 Xilinx, Inc
#
#  Licensed under the Apache License, Version 2.0 (the "License");
#  you may not use this file except in compliance with the License.
#  You may obtain a copy of the License at
#
#      http://www.apache.org/licenses/LICENSE-2.0
#
#  Unless required by applicable law or agreed to in writing, software
#  distributed under the License is distributed on an "AS IS" BASIS,
#  WITHOUT WARRANTIES OR CONDITIONS OF ANY KIND, either express or implied.
#  See the License for the specific language governing permissions and
#  limitations under the License.
#
#
*******************************************************************************/

#include <accl.hpp>
#include <cxxopts.hpp>
#include <functional>
#include <mpi.h>
#include <random>
#include <sstream>
#include <vector>
#ifdef ACCL_HARDWARE_SUPPORT
#include <experimental/xrt_ip.h>
#include <xrt/xrt_device.h>
#include <xrt/xrt_kernel.h>
#endif

using namespace ACCL;

int rank, size;
unsigned failed_tests;

struct options_t {
  int start_port;
  unsigned int rxbuf_size;
  unsigned int count;
  unsigned int nruns;
  bool debug;
#ifdef ACCL_HARDWARE_SUPPORT
  bool hardware;
  unsigned int device_index;
  std::string xclbin;
#endif
};

void test_debug(std::string message, options_t &options) {
  if (options.debug) {
    std::cerr << message << std::endl;
  }
}

void check_usage(int argc, char *argv[]) {}

std::string prepend_process() {
  return "[process " + std::to_string(rank) + "] ";
}

static void random_array(float *data, size_t count) {
  static std::uniform_real_distribution<float> distribution(-1000, 1000);
  static std::mt19937 engine;
  static auto generator = std::bind(distribution, engine);
  for (size_t i = 0; i < count; ++i) {
    data[i] = generator();
  }
}

std::unique_ptr<float> random_array(size_t count) {
  std::unique_ptr<float> data(new float[count]);
  random_array(data.get(), count);
  return data;
}

void test_copy(ACCL::ACCL &accl, options_t &options) {
  std::cout << "Start copy test..." << std::endl;
  unsigned int count = options.count;
  auto op_buf = accl.create_buffer<float>(count, dataType::float32);
  auto res_buf = accl.create_buffer<float>(count, dataType::float32);
  random_array(op_buf->buffer(), count);

  (*op_buf).sync_to_device();
  (*res_buf).sync_to_device();
  accl.copy(*op_buf, *res_buf, count);
  int errors = 0;
  for (unsigned int i = 0; i < count; ++i) {
    float ref = (*op_buf)[i];
    float res = (*res_buf)[i];
    if (res != ref) {
      std::cout << i + 1
                << "th item is incorrect! (" + std::to_string(res) +
                       " != " + std::to_string(ref) + ")"
                << std::endl;
      errors += 1;
    }
  }

  if (errors > 0) {
    std::cout << errors << " errors!" << std::endl;
  } else {
    std::cout << "Test succesfull!" << std::endl;
  }
}

void test_combine(ACCL::ACCL &accl, options_t &options) {
  std::cout << "Start combine test..." << std::endl;
  unsigned int count = options.count;
  auto op_buf1 = accl.create_buffer<float>(count, dataType::float32);
  auto op_buf2 = accl.create_buffer<float>(count, dataType::float32);
  auto res_buf = accl.create_buffer<float>(count, dataType::float32);
  random_array(op_buf1->buffer(), count);
  random_array(op_buf2->buffer(), count);
  (*op_buf1).sync_to_device();
  (*op_buf2).sync_to_device();
  (*res_buf).sync_to_device();
  accl.combine(count, reduceFunction::SUM, *op_buf1, *op_buf2, *res_buf);
  int errors = 0;
  for (unsigned int i = 0; i < count; ++i) {
    float ref = (*op_buf1)[i] + (*op_buf2)[i];
    float res = (*res_buf)[i];
    if (res != ref) {
      std::cout << i + 1
                << "th item is incorrect! (" + std::to_string(res) +
                       " != " + std::to_string(ref) + ")"
                << std::endl;
      errors += 1;
    }
  }

  if (errors > 0) {
    std::cout << errors << " errors!" << std::endl;
  } else {
    std::cout << "Test succesfull!" << std::endl;
  }
}

void test_sendrcv(ACCL::ACCL &accl, options_t &options) {
  std::cout << "Start send recv test..." << std::endl;
  unsigned int count = options.count;
  auto op_buf = accl.create_buffer<float>(count, dataType::float32);
  auto res_buf = accl.create_buffer<float>(count, dataType::float32);
  random_array(op_buf->buffer(), count);
  int next_rank = (rank + 1) % size;
  int prev_rank = (rank + size - 1) % size;

  test_debug("Syncing buffers...", options);
  (*op_buf).sync_to_device();
  (*res_buf).sync_to_device();

  test_debug("Sending data on " + std::to_string(rank) + " to " +
                 std::to_string(next_rank) + "...",
             options);
  accl.send(0, *op_buf, count, next_rank, 0);

  test_debug("Receiving data on " + std::to_string(rank) + " from " +
                 std::to_string(prev_rank) + "...",
             options);
  accl.recv(0, *res_buf, count, prev_rank, 0);

  test_debug("Sending data on " + std::to_string(rank) + " to " +
                 std::to_string(prev_rank) + "...",
             options);
  accl.send(0, *res_buf, count, prev_rank, 1);

  test_debug("Receiving data on " + std::to_string(rank) + " from " +
                 std::to_string(next_rank) + "...",
             options);
  accl.recv(0, *res_buf, count, next_rank, 1);

  int errors = 0;
  for (unsigned int i = 0; i < count; ++i) {
    float ref = (*res_buf)[i];
    float res = (*op_buf)[i];
    if (res != ref) {
      std::cout << std::to_string(i + 1) + "th item is incorrect! (" +
                       std::to_string(res) + " != " + std::to_string(ref) + ")"
                << std::endl;
      errors += 1;
    }
  }

  if (errors > 0) {
    std::cout << std::to_string(errors) + " errors!" << std::endl;
    failed_tests++;
  } else {
    std::cout << "Test is successful!" << std::endl;
  }
}

void test_bcast(ACCL::ACCL &accl, options_t &options, int root) {
  std::cout << "Start bcast test with root " + std::to_string(root) + " ..."
            << std::endl;
  unsigned int count = options.count;
  auto op_buf = accl.create_buffer<float>(count, dataType::float32);
  auto res_buf = accl.create_buffer<float>(count, dataType::float32);
  random_array(op_buf->buffer(), count);

  test_debug("Syncing buffers...", options);
  (*op_buf).sync_to_device();
  (*res_buf).sync_to_device();

  if (rank == root) {
    test_debug("Broadcasting data from " + std::to_string(rank) + "...",
               options);
    accl.bcast(0, *op_buf, count, root);
  } else {
    test_debug("Getting broadcast data from " + std::to_string(root) + "...",
               options);
    accl.bcast(0, *res_buf, count, root);
  }

  if (rank != root) {
    int errors = 0;
    for (unsigned int i = 0; i < count; ++i) {
      float res = (*res_buf)[i];
      float ref = (*op_buf)[i];
      if (res != ref) {
        std::cout << std::to_string(i + 1) + "th item is incorrect! (" +
                         std::to_string(res) + " != " + std::to_string(ref) +
                         ")"
                  << std::endl;
        errors += 1;
      }
    }

    if (errors > 0) {
      std::cout << std::to_string(errors) + " errors!" << std::endl;
      failed_tests++;
    } else {
      std::cout << "Test is successful!" << std::endl;
    }
  }
}

void test_scatter(ACCL::ACCL &accl, options_t &options, int root) {
  std::cout << "Start scatter test with root " + std::to_string(root) + " ..."
            << std::endl;
  unsigned int count = options.count;
  auto op_buf = accl.create_buffer<float>(count * size, dataType::float32);
  auto res_buf = accl.create_buffer<float>(count, dataType::float32);
  random_array(op_buf->buffer(), count * size);

  test_debug("Syncing buffers...", options);
  (*op_buf).sync_to_device();
  (*res_buf).sync_to_device();

  test_debug("Scatter data from " + std::to_string(rank) + "...", options);
  accl.scatter(0, *op_buf, *res_buf, count, root);

  int errors = 0;
  for (unsigned int i = 0; i < count; ++i) {
    float res = (*res_buf)[i];
    float ref = (*op_buf)[i + rank * count];
    if (res != ref) {
      std::cout << std::to_string(i + 1) + "th item is incorrect! (" +
                       std::to_string(res) + " != " + std::to_string(ref) + ")"
                << std::endl;
      errors += 1;
    }
  }

  if (errors > 0) {
    std::cout << std::to_string(errors) + " errors!" << std::endl;
    failed_tests++;
  } else {
    std::cout << "Test is successful!" << std::endl;
  }
}

void test_gather(ACCL::ACCL &accl, options_t &options, int root) {
  std::cout << "Start gather test with root " + std::to_string(root) + "..."
            << std::endl;
  unsigned int count = options.count;
  std::unique_ptr<float> host_op_buf = random_array(count * size);
  auto op_buf = accl.create_buffer(host_op_buf.get() + count * rank, count,
                                   dataType::float32);
  std::unique_ptr<ACCL::Buffer<float>> res_buf;
  if (rank == root) {
    res_buf = accl.create_buffer<float>(count * size, dataType::float32);
  } else {
    res_buf = std::unique_ptr<ACCL::Buffer<float>>(nullptr);
  }

  test_debug("Syncing buffers...", options);
  (*op_buf).sync_to_device();

  if (rank == root) {
    (*res_buf).sync_to_device();
  }

  test_debug("Gather data from " + std::to_string(rank) + "...", options);
  accl.gather(0, *op_buf, *res_buf, count, root);

  if (rank == root) {
    int errors = 0;
    for (unsigned int i = 0; i < count * size; ++i) {
      float res = (*res_buf)[i];
      float ref = host_op_buf.get()[i];
      if (res != ref) {
        std::cout << std::to_string(i + 1) + "th item is incorrect! (" +
                         std::to_string(res) + " != " + std::to_string(ref) +
                         ")"
                  << std::endl;
        errors += 1;
      }
    }

    if (errors > 0) {
      std::cout << std::to_string(errors) + " errors!" << std::endl;
      failed_tests++;
    } else {
      std::cout << "Test is successful!" << std::endl;
    }
  }
}

void test_allgather(ACCL::ACCL &accl, options_t &options) {
  std::cout << "Start allgather test..." << std::endl;
  unsigned int count = options.count;
  std::unique_ptr<float> host_op_buf = random_array(count * size);
  auto op_buf = accl.create_buffer(host_op_buf.get() + count * rank, count,
                                   dataType::float32);
  auto res_buf = accl.create_buffer<float>(count * size, dataType::float32);

  test_debug("Syncing buffers...", options);
  (*op_buf).sync_to_device();
  (*res_buf).sync_to_device();

  test_debug("Gathering data...", options);
  accl.allgather(0, *op_buf, *res_buf, count);

  int errors = 0;
  for (unsigned int i = 0; i < count * size; ++i) {
    float res = (*res_buf)[i];
    float ref = host_op_buf.get()[i];
    if (res != ref) {
      std::cout << std::to_string(i + 1) + "th item is incorrect! (" +
                       std::to_string(res) + " != " + std::to_string(ref) + ")"
                << std::endl;
      errors += 1;
    }
  }

  if (errors > 0) {
    std::cout << std::to_string(errors) + " errors!" << std::endl;
    failed_tests++;
  } else {
    std::cout << "Test is successful!" << std::endl;
  }
}

void test_reduce(ACCL::ACCL &accl, options_t &options, int root,
                 reduceFunction function) {
  std::cout << "Start reduce test with root " + std::to_string(root) +
                   " and reduce function " +
                   std::to_string(static_cast<int>(function)) + "..."
            << std::endl;
  unsigned int count = options.count;
  auto op_buf = accl.create_buffer<float>(count, dataType::float32);
  auto res_buf = accl.create_buffer<float>(count, dataType::float32);
  random_array(op_buf->buffer(), count);

  test_debug("Syncing buffers...", options);
  (*op_buf).sync_to_device();
  (*res_buf).sync_to_device();

  test_debug("Reduce data to " + std::to_string(root) + "...", options);
  accl.reduce(0, *op_buf, *res_buf, count, root, function);

  if (rank == root) {
    int errors = 0;

    for (unsigned int i = 0; i < count; ++i) {
      int res = (*res_buf)[i];
      int ref = (*op_buf)[i] * size;

      if (res != ref) {
        std::cout << std::to_string(i + 1) + "th item is incorrect! (" +
                         std::to_string(res) + " != " + std::to_string(ref) +
                         ")"
                  << std::endl;
        errors += 1;
      }
    }

    if (errors > 0) {
      std::cout << std::to_string(errors) + " errors!" << std::endl;
      failed_tests++;
    } else {
      std::cout << "Test is successful!" << std::endl;
    }
  }
}

void test_reduce_scatter(ACCL::ACCL &accl, options_t &options,
                         reduceFunction function) {
  std::cout << "Start reduce scatter test and reduce function " +
                   std::to_string(static_cast<int>(function)) + "..."
            << std::endl;
  unsigned int count = options.count;
  auto op_buf = accl.create_buffer<float>(count * size, dataType::float32);
  auto res_buf = accl.create_buffer<float>(count, dataType::float32);
  random_array(op_buf->buffer(), count * size);

  test_debug("Syncing buffers...", options);
  (*op_buf).sync_to_device();
  (*res_buf).sync_to_device();

  test_debug("Reducing data...", options);
  accl.reduce_scatter(0, *op_buf, *res_buf, count, function);

  int errors = 0;
  int rank_prod = 0;

  for (int i = 0; i < rank; ++i) {
    rank_prod += i;
  }

  for (unsigned int i = 0; i < count; ++i) {
    int res = (*res_buf)[i];
    int ref = (*op_buf)[i + rank * count] * size;

    if (res != ref) {
      std::cout << std::to_string(i + 1) + "th item is incorrect! (" +
                       std::to_string(res) + " != " + std::to_string(ref) + ")"
                << std::endl;
      errors += 1;
    }
  }

  if (errors > 0) {
    std::cout << std::to_string(errors) + " errors!" << std::endl;
    failed_tests++;
  } else {
    std::cout << "Test is successful!" << std::endl;
  }
}

void test_allreduce(ACCL::ACCL &accl, options_t &options,
                    reduceFunction function) {
  std::cout << "Start allreduce test and reduce function " +
                   std::to_string(static_cast<int>(function)) + "..."
            << std::endl;
  unsigned int count = options.count;
  auto op_buf = accl.create_buffer<float>(count, dataType::float32);
  auto res_buf = accl.create_buffer<float>(count, dataType::float32);
  random_array(op_buf->buffer(), count);

  test_debug("Syncing buffers...", options);
  (*op_buf).sync_to_device();
  (*res_buf).sync_to_device();

  test_debug("Reducing data...", options);
  accl.allreduce(0, *op_buf, *res_buf, count, function);

  int errors = 0;

  for (unsigned int i = 0; i < count; ++i) {
    int res = (*res_buf)[i];
    int ref = (*op_buf)[i] * size;

    if (res != ref) {
      std::cout << std::to_string(i + 1) + "th item is incorrect! (" +
                       std::to_string(res) + " != " + std::to_string(ref) + ")"
                << std::endl;
      errors += 1;
    }
  }

  if (errors > 0) {
    std::cout << std::to_string(errors) + " errors!" << std::endl;
    failed_tests++;
  } else {
    std::cout << "Test is successful!" << std::endl;
  }
}

inline bool hardware_set(options_t options) {
#ifdef ACCL_HARDWARE_SUPPORT
  return options.hardware;
#else
  return false;
#endif
}

void start_test(options_t options) {
  std::vector<rank_t> ranks = {};
  failed_tests = 0;
  for (int i = 0; i < size; ++i) {
    rank_t new_rank = {"127.0.0.1", options.start_port + i, i,
                       options.rxbuf_size};
    ranks.emplace_back(new_rank);
  }

<<<<<<< HEAD
  ACCL::ACCL *accl;

  if (hardware_set(options)) {
#ifdef ACCL_HARDWARE_SUPPORT
    auto device = xrt::device(options.device_index);
    auto xclbin_uuid = device.load_xclbin(options.xclbin);
    auto cclo_ip =
        xrt::ip(device, xclbin_uuid,
                "ccl_offload:{ccl_offload_" + std::to_string(rank) + "}");
    auto hostctrl_ip = xrt::kernel(
        device, xclbin_uuid, "hostctrl:{hostctrl_" + std::to_string(rank) + "}",
        xrt::kernel::cu_access_mode::exclusive);

    std::vector<int> mem = {rank * 6 + 1};

    accl = new ACCL::ACCL(ranks, rank, device, cclo_ip, hostctrl_ip, rank * 6,
                          mem, rank * 6 + 2);
#endif
  } else {
    accl = new ACCL::ACCL(ranks, rank,
                          "tcp://localhost:" +
                              std::to_string(options.start_port + rank));
  }
  accl->set_timeout(1e8);
=======
  ACCL::ACCL accl(ranks, rank,
                  "tcp://localhost:" +
                      std::to_string(options.start_port + rank),
                  networkProtocol::TCP, 16, options.rxbuf_size);
  accl.set_timeout(1e8);
>>>>>>> be734101

  // barrier here to make sure all the devices are configured before testing
  MPI_Barrier(MPI_COMM_WORLD);
  accl->nop();
  MPI_Barrier(MPI_COMM_WORLD);
  test_copy(*accl, options);
  MPI_Barrier(MPI_COMM_WORLD);
  test_combine(*accl, options);
  MPI_Barrier(MPI_COMM_WORLD);
  test_sendrcv(*accl, options);
  MPI_Barrier(MPI_COMM_WORLD);
  test_allgather(*accl, options);
  MPI_Barrier(MPI_COMM_WORLD);
  test_allreduce(*accl, options, reduceFunction::SUM);
  MPI_Barrier(MPI_COMM_WORLD);
  test_reduce_scatter(*accl, options, reduceFunction::SUM);
  MPI_Barrier(MPI_COMM_WORLD);

  for (int root = 0; root < size; ++root) {
    test_bcast(*accl, options, root);
    MPI_Barrier(MPI_COMM_WORLD);
    test_scatter(*accl, options, root);
    MPI_Barrier(MPI_COMM_WORLD);
    test_gather(*accl, options, root);
    MPI_Barrier(MPI_COMM_WORLD);
    test_reduce(*accl, options, root, reduceFunction::SUM);
    MPI_Barrier(MPI_COMM_WORLD);
  }

  std::cout << failed_tests << " tests failed on rank " << rank << "." << std::endl;
  MPI_Barrier(MPI_COMM_WORLD);
  if (failed_tests > 1) {
    MPI_Abort(MPI_COMM_WORLD, 1);
  }
}

options_t parse_options(int argc, char *argv[]) {
  cxxopts::Options options("test", "Test ACCL C++ driver");
  options.add_options()("n,nruns", "How many times to run each test",
                        cxxopts::value<unsigned int>()->default_value("1"))(
      "s,start-port", "Start of range of ports usable for sim",
      cxxopts::value<uint16_t>()->default_value("5500"))(
      "c,count", "how many bytes per buffer",
      cxxopts::value<unsigned int>()->default_value("16"))(
      "rxbuf-size", "How many KB per RX buffer",
      cxxopts::value<unsigned int>()->default_value("1"))("d,debug",
                                                          "enable debug mode")
#ifdef ACCL_HARDWARE_SUPPORT
      ("f,hardware", "enable hardware mode")(
          "device-index", "index of fpga to use",
          cxxopts::value<unsigned int>()->default_value("0"))(
          "xclbin", "xclbin of accl driver if hardware mode is used",
          cxxopts::value<std::string>()->default_value("accl.xclbin"))
#endif
          ("h,help", "Print usage");
  cxxopts::ParseResult result;
  try {
    result = options.parse(argc, argv);
  } catch (cxxopts::OptionException const &e) {
    if (rank == 0) {
      std::cout << "Error: " << e.what() << std::endl;
    }

    MPI_Finalize();
    exit(1);
  }

  if (result.count("help")) {
    if (rank == 0) {
      std::cout << options.help() << std::endl;
    }
    MPI_Finalize();
    exit(0);
  }

  options_t opts;
  opts.start_port = result["start-port"].as<uint16_t>();
  opts.count = result["count"].as<unsigned int>();
  opts.rxbuf_size =
      result["rxbuf-size"].as<unsigned int>() * 1024; // convert to bytes
  opts.nruns = result["nruns"].as<unsigned int>();
  opts.debug = result.count("debug") > 0;
#ifdef ACCL_HARDWARE_SUPPORT
  opts.hardware = result.count("hardware") > 0;
  opts.device_index = result["device-index"].as<unsigned int>();
  opts.xclbin = result["xclbin"].as<std::string>();
#endif
  return opts;
}

int main(int argc, char *argv[]) {

  MPI_Init(&argc, &argv);

  MPI_Comm_rank(MPI_COMM_WORLD, &rank);
  MPI_Comm_size(MPI_COMM_WORLD, &size);

  options_t options = parse_options(argc, argv);

  std::ostringstream stream;
  stream << prepend_process() << "rank " << rank << " size " << size
         << std::endl;
  std::cout << stream.str();

  start_test(options);

  MPI_Finalize();
  return 0;
}<|MERGE_RESOLUTION|>--- conflicted
+++ resolved
@@ -494,7 +494,6 @@
     ranks.emplace_back(new_rank);
   }
 
-<<<<<<< HEAD
   ACCL::ACCL *accl;
 
   if (hardware_set(options)) {
@@ -511,21 +510,16 @@
     std::vector<int> mem = {rank * 6 + 1};
 
     accl = new ACCL::ACCL(ranks, rank, device, cclo_ip, hostctrl_ip, rank * 6,
-                          mem, rank * 6 + 2);
+                          mem, rank * 6 + 2, networkProtocol::TCP, 16,
+                          options.rxbuf_size);
 #endif
   } else {
     accl = new ACCL::ACCL(ranks, rank,
                           "tcp://localhost:" +
-                              std::to_string(options.start_port + rank));
+                              std::to_string(options.start_port + rank),
+                          networkProtocol::TCP, 16, options.rxbuf_size);
   }
   accl->set_timeout(1e8);
-=======
-  ACCL::ACCL accl(ranks, rank,
-                  "tcp://localhost:" +
-                      std::to_string(options.start_port + rank),
-                  networkProtocol::TCP, 16, options.rxbuf_size);
-  accl.set_timeout(1e8);
->>>>>>> be734101
 
   // barrier here to make sure all the devices are configured before testing
   MPI_Barrier(MPI_COMM_WORLD);
@@ -555,7 +549,8 @@
     MPI_Barrier(MPI_COMM_WORLD);
   }
 
-  std::cout << failed_tests << " tests failed on rank " << rank << "." << std::endl;
+  std::cout << failed_tests << " tests failed on rank " << rank << "."
+            << std::endl;
   MPI_Barrier(MPI_COMM_WORLD);
   if (failed_tests > 1) {
     MPI_Abort(MPI_COMM_WORLD, 1);
