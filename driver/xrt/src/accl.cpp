--- conflicted
+++ resolved
@@ -32,18 +32,11 @@
            int devicemem, const std::vector<int> &rxbufmem, int networkmem,
            networkProtocol protocol, int nbufs, addr_t bufsize,
            const arithConfigMap &arith_config)
-<<<<<<< HEAD
     : arith_config(arith_config), protocol(protocol), sim_mode(false),
-      sim_sock(""), devicemem(devicemem), rxbufmem(rxbufmem),
+      devicemem(devicemem), rxbufmem(rxbufmem),
       networkmem(networkmem), device(device) {
   cclo = new FPGADevice(cclo_ip, hostctrl_ip);
   initialize_accl(ranks, local_rank, nbufs, bufsize);
-=======
-    : protocol(protocol), sim_mode(false), devicemem(devicemem),
-      rxbufmem(rxbufmem), networkmem(networkmem), arith_config(arith_config) {
-  // TODO: Create hardware constructor.
-  throw std::logic_error("Hardware constructor currently not supported");
->>>>>>> 25b79011
 }
 #endif
 
@@ -51,15 +44,9 @@
 ACCL::ACCL(const std::vector<rank_t> &ranks, int local_rank,
            unsigned int sim_start_port, networkProtocol protocol, int nbufs,
            addr_t bufsize, const arithConfigMap &arith_config)
-<<<<<<< HEAD
     : arith_config(arith_config), protocol(protocol), sim_mode(true),
-      sim_sock(sim_sock), devicemem(0), rxbufmem({}), networkmem(0) {
-  cclo = new SimDevice(sim_sock);
-=======
-    : protocol(protocol), sim_mode(true), devicemem(0),
-      rxbufmem({}), networkmem(0), arith_config(arith_config) {
+      devicemem(0), rxbufmem({}), networkmem(0) {
   cclo = new SimDevice(sim_start_port, local_rank);
->>>>>>> 25b79011
   initialize_accl(ranks, local_rank, nbufs, bufsize);
 }
 
@@ -716,8 +703,9 @@
            << " \t seq: " << seq << " \t src: " << rxsrc
            << " \t data: " << std::hex << "[";
     for (size_t j = 0; j < rx_buffer_spares[i]->size(); ++j) {
-      stream << "0x" << static_cast<uint16_t>(
-          static_cast<uint8_t *>(rx_buffer_spares[i]->byte_array())[j]);
+      stream << "0x"
+             << static_cast<uint16_t>(static_cast<uint8_t *>(
+                    rx_buffer_spares[i]->byte_array())[j]);
       if (j != rx_buffer_spares[i]->size() - 1) {
         stream << ", ";
       }
