/*******************************************************************************
#  Copyright (C) 2022 Xilinx, Inc
#
#  Licensed under the Apache License, Version 2.0 (the "License");
#  you may not use this file except in compliance with the License.
#  You may obtain a copy of the License at
#
#      http://www.apache.org/licenses/LICENSE-2.0
#
#  Unless required by applicable law or agreed to in writing, software
#  distributed under the License is distributed on an "AS IS" BASIS,
#  WITHOUT WARRANTIES OR CONDITIONS OF ANY KIND, either express or implied.
#  See the License for the specific language governing permissions and
#  limitations under the License.
#
#
*******************************************************************************/

#pragma once

#include "arithconfig.hpp"
#include "buffer.hpp"
#include "cclo.hpp"
#include "communicator.hpp"
#include "constants.hpp"
#include "fpgabuffer.hpp"
#include "fpgadevice.hpp"
#include "simbuffer.hpp"
#include "simdevice.hpp"
#include <stdexcept>
#include <string>
#include <vector>

/** @file accl.hpp */

namespace ACCL {

/**
 * Main ACCL class that talks to the CCLO on hardware or emulation/simulation.
 *
 */
class ACCL {
public:
#ifdef ACCL_HARDWARE_SUPPORT
  /**
   * Construct a new ACCL object that talks to hardware.
   *
   * @param ranks         All ranks on the network
   * @param local_rank    Rank of this process
   * @param board_idx     Board id
   * @param devicemem     Memory bank of device memory
   * @param rxbufmem      Memory banks of rxbuf memory
   * @param networkmem    Memory bank of network memory
   * @param protocol      Network protocol to use
   * @param nbufs         Amount of buffers to use
   * @param bufsize       Size of buffers
   * @param arith_config  Arithmetic configuration to use
   */
  ACCL(const std::vector<rank_t> &ranks, int local_rank, xrt::device &device,
       xrt::ip &cclo_ip, xrt::kernel &hostctrl_ip, int devicemem,
       const std::vector<int> &rxbufmem, int networkmem,
       networkProtocol protocol = networkProtocol::TCP, int nbufs = 16,
       addr_t bufsize = 1024,
       const arithConfigMap &arith_config = DEFAULT_ARITH_CONFIG);
#endif
  /**
   * Construct a new ACCL object that talks to emulator/simulator.
   *
   * @param ranks         All ranks on the network
   * @param local_rank    Rank of this process
   * @param start_port    Rank of this process
   * @param protocol      Network protocol to use
   * @param nbufs         Amount of buffers to use
   * @param bufsize       Size of buffers
   * @param arith_config  Arithmetic configuration to use

   */
  ACCL(const std::vector<rank_t> &ranks, int local_rank, unsigned int start_port,
       networkProtocol protocol = networkProtocol::TCP, int nbufs = 16,
       addr_t bufsize = 1024,
       const arithConfigMap &arith_config = DEFAULT_ARITH_CONFIG);

  /**
   * Destroy the ACCL object. Automatically deinitializes the CCLO.
   *
   */
  ~ACCL();

  /**
   * Deinitializes the CCLO.
   *
   */
  void deinit();

  /**
   * Get the return code of the last ACCL call.
   *
   * @return val_t The return code
   */
  val_t get_retcode() { return this->cclo->read(RETCODE_OFFSET); }

  /**
   * Get the hardware id from the FPGA.
   *
   * @return val_t The hardware id
   */
  val_t get_hwid() { return this->cclo->read(IDCODE_OFFSET); }

  /**
   * Set the timeout of ACCL calls.
   *
   * @param value      Timeout in miliseconds
   * @param run_async  Run the ACCL call asynchronously.
   * @param waitfor    ACCL call will wait for these operations before it will
   *                   start.
   * @return CCLO*     CCLO object that can be passed to waitfor;
   *                   nullptr if run_async is false.
   */
  CCLO *set_timeout(unsigned int value, bool run_async = false,
                    std::vector<CCLO *> waitfor = {});

  /**
   * Performs the nop operation on the FPGA.
   *
   * @param run_async  Run the ACCL call asynchronously.
   * @param waitfor    ACCL call will wait for these operations before it will
   *                   start.
   * @return CCLO*     CCLO object that can be passed to waitfor;
   *                   nullptr if run_async is false.
   */
  CCLO *nop(bool run_async = false, std::vector<CCLO *> waitfor = {});

  /**
   * Performs the send operation on the FPGA.
   *
   * @param comm_id      Index of communicator to use.
   * @param srcbuf       Buffer that contains the data to be send. Create a
   *                     buffer using ACCL::create_buffer.
   * @param count        Amount of elements in buffer to send.
   * @param dst          Destination rank to send data to.
   * @param tag          Tag of send operation.
   * @param from_fpga    Set to true if the data is already on the FPGA.
   * @param stream_flags Stream flags to use.
   * @param run_async    Run the ACCL call asynchronously.
   * @param waitfor      ACCL call will wait for these operations before it will
   *                     start.
   * @return CCLO*       CCLO object that can be passed to waitfor;
   *                     nullptr if run_async is false.
   */
  CCLO *send(unsigned int comm_id, BaseBuffer &srcbuf, unsigned int count,
             unsigned int dst, unsigned int tag = TAG_ANY,
             bool from_fpga = false,
             streamFlags stream_flags = streamFlags::NO_STREAM,
             bool run_async = false, std::vector<CCLO *> waitfor = {});

  CCLO *recv(unsigned int comm_id, BaseBuffer &dstbuf, unsigned int count,
             unsigned int src, unsigned int tag = TAG_ANY, bool to_fpga = false,
             streamFlags stream_flags = streamFlags::NO_STREAM,
             bool run_async = false, std::vector<CCLO *> waitfor = {});

  CCLO *copy(BaseBuffer &srcbuf, BaseBuffer &dstbuf, unsigned int count,
             bool from_fpga = false, bool to_fpga = false,
             bool run_async = false, std::vector<CCLO *> waitfor = {});

  CCLO *combine(unsigned int count, reduceFunction function, BaseBuffer &val1,
                BaseBuffer &val2, BaseBuffer &result,
                bool val1_from_fpga = false, bool val2_from_fpga = false,
                bool to_fpga = false, bool run_async = false,
                std::vector<CCLO *> waitfor = {});

  CCLO *external_stream_kernel(BaseBuffer &srcbuf, BaseBuffer &dstbuf,
                               bool from_fpga = false, bool to_fpga = false,
                               bool run_async = false,
                               std::vector<CCLO *> waitfor = {});

  CCLO *bcast(unsigned int comm_id, BaseBuffer &buf, unsigned int count,
              unsigned int root, bool from_fpga = false, bool to_fpga = false,
              bool run_async = false, std::vector<CCLO *> waitfor = {});

  CCLO *scatter(unsigned int comm_id, BaseBuffer &sendbuf, BaseBuffer &recvbuf,
                unsigned int count, unsigned int root, bool from_fpga = false,
                bool to_fpga = false, bool run_async = false,
                std::vector<CCLO *> waitfor = {});

  CCLO *gather(unsigned int comm_id, BaseBuffer &sendbuf, BaseBuffer &recvbuf,
               unsigned int count, unsigned int root, bool from_fpga = false,
               bool to_fpga = false, bool run_async = false,
               std::vector<CCLO *> waitfor = {});

  CCLO *allgather(unsigned int comm_id, BaseBuffer &sendbuf,
                  BaseBuffer &recvbuf, unsigned int count,
                  bool from_fpga = false, bool to_fpga = false,
                  bool run_async = false, std::vector<CCLO *> waitfor = {});

  CCLO *reduce(unsigned int comm_id, BaseBuffer &sendbuf, BaseBuffer &recvbuf,
               unsigned int count, unsigned int root, reduceFunction func,
               bool from_fpga = false, bool to_fpga = false,
               bool run_async = false, std::vector<CCLO *> waitfor = {});

  CCLO *allreduce(unsigned int comm_id, BaseBuffer &sendbuf,
                  BaseBuffer &recvbuf, unsigned int count, reduceFunction func,
                  bool from_fpga = false, bool to_fpga = false,
                  bool run_async = false, std::vector<CCLO *> waitfor = {});

  CCLO *reduce_scatter(unsigned int comm_id, BaseBuffer &sendbuf,
                       BaseBuffer &recvbuf, unsigned int count,
                       reduceFunction func, bool from_fpga = false,
                       bool to_fpga = false, bool run_async = false,
                       std::vector<CCLO *> waitfor = {});

  template <typename dtype>
  std::unique_ptr<Buffer<dtype>> create_buffer(dtype *host_buffer,
                                               size_t length, dataType type,
                                               unsigned mem_grp) {
    if (sim_mode) {
      return std::unique_ptr<Buffer<dtype>>(
<<<<<<< HEAD
          new SimBuffer<dtype>(host_buffer, length, type,
                               static_cast<SimDevice *>(cclo)->get_socket()));
=======
          new SimBuffer<dtype>(host_buffer, size, type,
                               static_cast<SimDevice *>(cclo)->get_context()));
>>>>>>> 25b79011
    }
#ifdef ACCL_HARDWARE_SUPPORT
    else {
      return std::unique_ptr<Buffer<dtype>>(new FPGABuffer<dtype>(
          host_buffer, length, type, device, (xrt::memory_group)mem_grp));
    }
#endif
    return std::unique_ptr<Buffer<dtype>>(nullptr);
  }

  template <typename dtype>
  std::unique_ptr<Buffer<dtype>> create_buffer(size_t length, dataType type,
                                               unsigned mem_grp) {
    if (sim_mode) {
      return std::unique_ptr<Buffer<dtype>>(new SimBuffer<dtype>(
          length, type, static_cast<SimDevice *>(cclo)->get_socket()));
    }
#ifdef ACCL_HARDWARE_SUPPORT
    else {
      return std::unique_ptr<Buffer<dtype>>(new FPGABuffer<dtype>(
          length, type, device, (xrt::memory_group)mem_grp));
    }
#endif
    return std::unique_ptr<Buffer<dtype>>(nullptr);
  }

  template <typename dtype>
  std::unique_ptr<Buffer<dtype>> create_buffer(dtype *host_buffer,
                                               size_t length, dataType type) {
    return create_buffer(host_buffer, length, type, devicemem);
  }

  template <typename dtype>
  std::unique_ptr<Buffer<dtype>> create_buffer(size_t length, dataType type) {
    return create_buffer<dtype>(length, type, devicemem);
  }

  std::string dump_exchange_memory();

  std::string dump_rx_buffers(size_t nbufs);
  std::string dump_rx_buffers() {
    if (cclo->read(rx_buffers_adr) != rx_buffer_spares.size()) {
      throw std::runtime_error("CCLO inconsistent");
    }
    return dump_rx_buffers(rx_buffer_spares.size());
  }

  std::string dump_communicator();

private:
  CCLO *cclo{};
  // Supported types and corresponding arithmetic config
  arithConfigMap arith_config;
  addr_t arithcfg_addr{};
  // RX spare buffers
  std::vector<Buffer<int8_t> *> rx_buffer_spares;
  addr_t rx_buffer_size{};
  addr_t rx_buffers_adr{};
  // Buffers for POE
  Buffer<int8_t> *tx_buf_network{};
  Buffer<int8_t> *rx_buf_network{};
  // Spare buffer for general use
  Buffer<int8_t> *utility_spare{};
  // List of communicators, to which users will add
  std::vector<Communicator> communicators;
  addr_t communicators_addr{};
  // safety checks
  bool check_return_value_flag{};
  bool ignore_safety_checks{};
  // TODO: use description to gather info about where to allocate spare buffers
  addr_t segment_size{};
  // protocol being used
  const networkProtocol protocol;
  // flag to indicate whether we've finished config
  bool config_rdy{};
  // flag to indicate whether we're simulating
  const bool sim_mode;
  // memory banks for hardware
  const int devicemem;
  const std::vector<int> rxbufmem;
  const int networkmem;
#ifdef ACCL_HARDWARE_SUPPORT
  xrt::device device;
#endif

  void initialize_accl(const std::vector<rank_t> &ranks, int local_rank,
                       int nbufs, addr_t bufsize);

  void configure_arithmetic();

  void setup_rx_buffers(size_t nbufs, addr_t bufsize,
                        const std::vector<int> &devicemem);
  void setup_rx_buffers(size_t nbufs, addr_t bufsize, int devicemem) {
    std::vector<int> mems = {devicemem};
    return setup_rx_buffers(nbufs, bufsize, mems);
  }

  void check_return_value(const std::string function_name);

  void prepare_call(CCLO::Options &options);

  CCLO *call_async(CCLO::Options &options);

  CCLO *call_sync(CCLO::Options &options);

  void init_connection(unsigned int comm_id = 0);

  void open_port(unsigned int comm_id = 0);

  void open_con(unsigned int comm_id = 0);

  void use_udp(unsigned int comm_id = 0);

  void use_tcp(unsigned int comm_id = 0);

  void set_max_segment_size(unsigned int value = 0);

  void configure_communicator(const std::vector<rank_t> &ranks, int local_rank);
};

} // namespace ACCL<|MERGE_RESOLUTION|>--- conflicted
+++ resolved
@@ -75,9 +75,9 @@
    * @param arith_config  Arithmetic configuration to use
 
    */
-  ACCL(const std::vector<rank_t> &ranks, int local_rank, unsigned int start_port,
-       networkProtocol protocol = networkProtocol::TCP, int nbufs = 16,
-       addr_t bufsize = 1024,
+  ACCL(const std::vector<rank_t> &ranks, int local_rank,
+       unsigned int start_port, networkProtocol protocol = networkProtocol::TCP,
+       int nbufs = 16, addr_t bufsize = 1024,
        const arithConfigMap &arith_config = DEFAULT_ARITH_CONFIG);
 
   /**
@@ -214,13 +214,8 @@
                                                unsigned mem_grp) {
     if (sim_mode) {
       return std::unique_ptr<Buffer<dtype>>(
-<<<<<<< HEAD
           new SimBuffer<dtype>(host_buffer, length, type,
-                               static_cast<SimDevice *>(cclo)->get_socket()));
-=======
-          new SimBuffer<dtype>(host_buffer, size, type,
                                static_cast<SimDevice *>(cclo)->get_context()));
->>>>>>> 25b79011
     }
 #ifdef ACCL_HARDWARE_SUPPORT
     else {
@@ -236,7 +231,7 @@
                                                unsigned mem_grp) {
     if (sim_mode) {
       return std::unique_ptr<Buffer<dtype>>(new SimBuffer<dtype>(
-          length, type, static_cast<SimDevice *>(cclo)->get_socket()));
+          length, type, static_cast<SimDevice *>(cclo)->get_context()));
     }
 #ifdef ACCL_HARDWARE_SUPPORT
     else {
