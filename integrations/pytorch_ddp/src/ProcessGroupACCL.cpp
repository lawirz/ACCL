/*****************************************************************************
  Copyright (C) 2023 Advanced Micro Devices, Inc

  Licensed under the Apache License, Version 2.0 (the "License");
  you may not use this file except in compliance with the License.
  You may obtain a copy of the License at

      http://www.apache.org/licenses/LICENSE-2.0

  Unless required by applicable law or agreed to in writing, software
  distributed under the License is distributed on an "AS IS" BASIS,
  WITHOUT WARRANTIES OR CONDITIONS OF ANY KIND, either express or implied.
  See the License for the specific language governing permissions and
  limitations under the License.

*****************************************************************************/

#include "ProcessGroupACCL.hpp"

#include <iostream>
#include <limits>
#include <map>
#include <memory>
#include <stdexcept>
#include <string>
#include <signal.h>
#include <mpi.h>

#ifdef ACCL_PROCESS_GROUP_HIP_ENABLED
#include "hip/hip_runtime.h"
#endif

#ifdef ACCL_PROCESS_GROUP_CUDA_ENABLED
#include <cuda_runtime.h>
#endif

#include <c10/core/DeviceGuard.h>
#include <c10/util/irange.h>

#include <accl.hpp>
#include <accl_network_utils.hpp>

namespace py = pybind11;
using namespace ACCL;

namespace c10d {

// Toggles to run Collectives via OpenMPI instead(To sidestep any issues with them in ACCL)
// The sidestep-code is copied from the ProcessGroupMPI
// #define SCATTER_SIDESTEP
// #define GATHER_SIDESTEP
// #define ALLGATHER_SIDESTEP

#define BROADCAST_SIDESTEP false
// #define BROADCAST_SIDESTEP true

    
#define ALLREDUCE_SIDESTEP false
// #define ALLREDUCE_SIDESTEP true

// #define SIDESTEP_BCAST_WITH_ALLREDUCE
    
#define RDVZ_THRESHOLD 64

#define MICRO_BENCH_FINE 1

#define MICRO_BENCH_COARSE 1

#define ACCL_MSG_SIZE 2097152

#define ROUND_NR 256

#define COLL_NAME UNNAMED

#define x_MAKE_STRING(s) MAKE_STRING(s)
#define MAKE_STRING(s) #s    

    

#if MICRO_BENCH_FINE
#define START_FINE(name) \
  std::chrono::time_point<std::chrono::high_resolution_clock> start_##name  = std::chrono::high_resolution_clock::now();
#define STOP_FINE(name, accl_nbytes)						\
  auto end_##name = std::chrono::high_resolution_clock::now();		\
  double durationUs_##name = (std::chrono::duration_cast<std::chrono::nanoseconds>(end_##name-start_##name).count() / 1000.0); \
  ACCL::debug(#name "_" + std::string(x_MAKE_STRING(COLL_NAME)) + "_" + std::to_string(accl_nbytes) + " durationUs: " + std::to_string(durationUs_##name));
#else
#define START_FINE(name)
#define STOP_FINE(name)
#endif

#if MICRO_BENCH_COARSE
#define START_COARSE(name) \
  std::chrono::time_point<std::chrono::high_resolution_clock> start_##name  = std::chrono::high_resolution_clock::now();
#define STOP_COARSE(name, accl_nbytes)						\
  auto end_##name = std::chrono::high_resolution_clock::now();		\
  double durationUs_##name = (std::chrono::duration_cast<std::chrono::nanoseconds>(end_##name-start_##name).count() / 1000.0); \
  ACCL::debug(#name "_" + std::string(x_MAKE_STRING(COLL_NAME)) + "_" + std::to_string(accl_nbytes) + " durationUs: " + std::to_string(durationUs_##name));
#else
#define START_COARSE(name)
#define STOP_COARSE(name)
#endif

// Used in sidestepping
#define MPI_CHECK(cmd)                                                   \
  do {                                                                   \
    int mpiStatus = cmd;                                                 \
    if (mpiStatus != MPI_SUCCESS) {                                      \
      std::string err = "MPI error in: " + std::string(__FILE__) + ":" + \
          std::to_string(__LINE__) +                                     \
          ", with error code: " + std::to_string(mpiStatus);             \
      TORCH_CHECK(false, err);                                           \
    }                                                                    \
  } while (0)    

// Used in sidestepping    
// Op mapping
std::map<ReduceOp::RedOpType, MPI_Op> mpiOp = {
    {ReduceOp::MIN, MPI_MIN},
    {ReduceOp::MAX, MPI_MAX},
    {ReduceOp::SUM, MPI_SUM},
    {ReduceOp::PRODUCT, MPI_PROD},
};
// Used in sidestepping
// Type mapping
std::map<at::ScalarType, MPI_Datatype> mpiDatatype = {
    {at::kByte, MPI_UNSIGNED_CHAR},
    {at::kChar, MPI_CHAR},
    {at::kDouble, MPI_DOUBLE},
    {at::kFloat, MPI_FLOAT},
    {at::kInt, MPI_INT},
    {at::kLong, MPI_LONG},
    {at::kShort, MPI_SHORT},
};
    
#define CEIL_DIV(x, y) ((x) / (y) + ((x) % (y) != 0))

#define ACCL_ERROR(status)                                                     \
  ("ACCL error in: " + std::string(__FILE__) + ":" +                           \
   std::to_string(__LINE__) + ", with error code: " + std::to_string(status))

#if defined(ACCL_PROCESS_GROUP_HIP_ENABLED) &&                                 \
    defined(ACCL_PROCESS_GROUP_CUDA_ENABLED)
#error Cannot compile Process Group with both HIP and CUDA support
#endif // ACCL_PROCESS_GROUP_HIP_ENABLED && ACCL_PROCESS_GROUP_CUDA_ENABLED

// Activate Parameter printing:
#define DO_PARA_PRINT

#if defined(DO_PARA_PRINT)
  #define PARA_PRINT(x)							\
    ACCL::debug(#x "size: " + std::to_string(x.numel()) + " of type: " + string_of_accl_datatype(convert_datatype_from_torch(x.scalar_type())))
#else
  #define PARA_PRINT(x)
#endif


#define STANDARD_DECL \
  std::unique_ptr<ACCL::BaseBuffer> data;				\
  std::unique_ptr<ACCL::BaseBuffer> dstdata;				\

#define DO_COND ((do_on_root && opts_root_rank == rank_) || (do_on_others && opts_root_rank != rank_))

#define PRE_REQUEST(opname, tensor)					\
  START_FINE(type)    \
  in_buf->change_type(convert_datatype_from_torch(tensor.scalar_type())); \
  out_buf->change_type(convert_datatype_from_torch(tensor.scalar_type()));   \
  STOP_FINE(type, tensor.nbytes())					\
  ACCL::debug("Performing " #opname " of " + std::to_string(tensor.numel()) + " items"); \
  START_FINE(lib)							

#define POST_REQUEST(name, nbytes)				\
  STOP_FINE(lib, nbytes)						\
  START_COARSE(sleep)   						\
  std::this_thread::sleep_for(10ms);					\
  STOP_COARSE(sleep, nbytes)   						\
  double durationUs_accl_##COLL_NAME = (double)accl->get_duration(req)/1000.0; \
  ACCL::debug("device_" + std::string(x_MAKE_STRING(COLL_NAME)) + "_"  + std::to_string(nbytes) + " durationUs: " + std::to_string(durationUs_accl_##COLL_NAME));

    
namespace {

/* Alternative for std::format from C++20 in C++17.
   Source: https://stackoverflow.com/a/26221725 */
template <typename... Args>
std::string string_format(const std::string &format, Args... args) {
  int size_s = std::snprintf(nullptr, 0, format.c_str(), args...) +
               1; // Extra space for '\0'
  if (size_s <= 0) {
    throw std::runtime_error("Error during formatting.");
  }
  auto size = static_cast<size_t>(size_s);
  auto buf = std::make_unique<char[]>(size);
  std::snprintf(buf.get(), size, format.c_str(), args...);
  return std::string(buf.get(),
                     buf.get() + size - 1); // We don't want the '\0' inside
}

template <typename val_t>
std::string format_array(val_t *data, std::size_t size, std::size_t breakval = 3) {
  std::ostringstream buffer;
  buffer << "[";
  if (size <= breakval * 2 + 1) {
    for (std::size_t i = 0; i < size; ++i) {
      buffer << data[i];
      if (i + 1 != size) {
        buffer << ", ";
      }
    }
  } else {
    for (std::size_t i = 0; i < breakval; ++i) {
      buffer << data[i] << ", ";
    }
    buffer << "..., ";
    for (std::size_t i = size - breakval; i < size; ++i) {
      buffer << data[i];
      if (i + 1 != size) {
        buffer << ", ";
      }
    }
  }
  buffer << "]";

  return buffer.str();
}

// Op mapping
std::map<ReduceOp, ACCL::reduceFunction> acclOp = {
    {ReduceOp::SUM, ACCL::reduceFunction::SUM},
};
// Type mapping
std::map<at::ScalarType, ACCL::dataType> acclDatatype = {
    {at::kByte, ACCL::dataType::int32},
    {at::kChar, ACCL::dataType::int32},
    {at::kDouble, ACCL::dataType::float64},
    {at::kFloat, ACCL::dataType::float32},
    {at::kInt, ACCL::dataType::int32},
    {at::kLong, ACCL::dataType::int64},
    {at::kShort, ACCL::dataType::int32},
};


std::string format_log(std::string collective, int world_size, int rank, double time, int n_bytes)
{
    std::string log_str = collective + "," + std::to_string(world_size) + "," + std::to_string(rank) + "," + std::to_string(time) + "," + std::to_string(n_bytes);
    return log_str;
}    

#define ACCL_PG_LOG_FILE(i)                                                       \
  (std::string("accl_log/accl_pg_") + i + std::string(".log"))    
    
void accl_pg_log(int rank, const std::string &message) {
  std::string str_rank = std::to_string(rank);
  std::string filename = ACCL_PG_LOG_FILE(str_rank);
  std::ofstream outfile;
  outfile.open(filename, std::ios::out | std::ios_base::app);
  outfile << message << std::endl;
  outfile.close();
}
    
    
// Checking the input tensor's validity
void checkSingleTensorHelper(const at::Tensor &tensor) {
  if (!tensor.is_contiguous()) {
    TORCH_CHECK(false, "input tensor has to be contiguous");
  }
  if (tensor.is_sparse()) {
    TORCH_CHECK(false, "input tensor has to be dense");
  }
}

void checkSingleTensor(const std::vector<at::Tensor> &tensors) {
  if (tensors.size() != 1) {
    TORCH_CHECK(false,
                "ACCL process group does not support multi-GPU collectives");
  }
  checkSingleTensorHelper(tensors[0]);
}

void checkSameSizeAndType(const at::Tensor &t_in,
                          const std::vector<at::Tensor> &tensors) {
  for (const auto &tensor : tensors) {
    if ((tensor.numel() != t_in.numel()) ||
        (tensor.scalar_type() != t_in.scalar_type())) {
      TORCH_CHECK(false, "Tensors are not equal in size or data type");
    }
    checkSingleTensorHelper(tensor);
  }
}

// We have to use strings for the python bindings since it is not possible to
// convert between torch.dtype objects and c10::ScalarType values.
ACCL::dataType convert_datatype_from_torch(std::string torch_type) {
  if (torch_type == "torch.float16" || torch_type == "torch.half") {
    return ACCL::dataType::float16;
  } else if (torch_type == "torch.float32" || torch_type == "torch.float") {
    return ACCL::dataType::float32;
  } else if (torch_type == "torch.float64" || torch_type == "torch.double") {
    return ACCL::dataType::float64;
  } else if (torch_type == "torch.int32" || torch_type == "torch.int") {
    return ACCL::dataType::int32;
  } else if (torch_type == "torch.int64" || torch_type == "torch.long") {
    return ACCL::dataType::int64;
  } else {
    return ACCL::dataType::none;
  }
}

ACCL::dataType convert_datatype_from_torch(c10::ScalarType torch_type) {
  switch (torch_type) {
  case at::kHalf:
    return ACCL::dataType::float16;
  case at::kFloat:
    return ACCL::dataType::float32;
  case at::kDouble:
    return ACCL::dataType::float64;
  case at::kInt:
    return ACCL::dataType::int32;
  case at::kLong:
    return ACCL::dataType::int64;
  default:
    return ACCL::dataType::none;
  }
}

const char *convert_datatype_to_torch(ACCL::dataType torch_type) {
  switch (torch_type) {
  case ACCL::dataType::float16:
    return "torch.float16";
  case ACCL::dataType::float32:
    return "torch.float32";
  case ACCL::dataType::float64:
    return "torch.float64";
  case ACCL::dataType::int32:
    return "torch.int32";
  case ACCL::dataType::int64:
    return "torch.int64";
  default:
    return "unknown";
  }
}

const char *string_of_accl_datatype(ACCL::dataType accl_type) {
  switch (accl_type) {
  case ACCL::dataType::float16:
    return "ACCL::dataType::float16";
  case ACCL::dataType::float32:
    return "ACCL::dataType::float32";
  case ACCL::dataType::float64:
    return "ACCL::dataType::float64";
  case ACCL::dataType::int32:
    return "ACCL::dataType::int32";
  case ACCL::dataType::int64:
    return "ACCL::dataType::int64";
  default:
    return "unknown";
  }
}

const char *string_of_torch_datatype(c10::ScalarType torch_type) {
  switch (torch_type) {
  case at::kHalf:
      return "torch.float16";
  case at::kFloat:
    return "torch.float32";
  case at::kDouble:
    return "torch.float64";
  case at::kInt:
    return "torch.int32";
  case at::kLong:
    return "torch.int64";
  default:
    return "unknown";
  }
}
  
std::map<ACCL::dataType, ACCL::dataType> convert_compression_from_dict(
    const std::map<std::string, std::string> &dictionary) {
  std::map<ACCL::dataType, ACCL::dataType> map;
  for (const auto &item : dictionary) {
    auto uncompressed = convert_datatype_from_torch(item.first);
    auto compressed = convert_datatype_from_torch(item.second);
    map.emplace(uncompressed, compressed);
  }

  return map;
}

std::map<std::string, std::string> convert_compression_to_dict(
    const std::map<ACCL::dataType, ACCL::dataType> &map) {
  std::map<std::string, std::string> dictionary;
  for (const auto &item : map) {
    auto uncompressed = convert_datatype_to_torch(item.first);
    auto compressed = convert_datatype_to_torch(item.second);
    dictionary.emplace(uncompressed, compressed);
  }

  return dictionary;
}

// Create an ACCL Buffer with correct type
std::unique_ptr<ACCL::BaseBuffer> create_buffer(ACCL::ACCL &accl, size_t length,
                                                c10::ScalarType type) {
  switch (type) {
  case at::kInt:
    return accl.create_buffer<int32_t>(length, acclDatatype.at(type));
  case at::kLong:
    return accl.create_buffer<int64_t>(length, acclDatatype.at(type));
  case at::kFloat:
    return accl.create_buffer<float>(length, acclDatatype.at(type));
  case at::kDouble:
    return accl.create_buffer<double>(length, acclDatatype.at(type));
  default:
    TORCH_CHECK(false, "Tensor has unsupported datatype");
    break;
  }
}

// Create an ACCL Buffer with correct type
std::unique_ptr<ACCL::BaseBuffer> create_coyotebuffer(ACCL::ACCL &accl, size_t length,
                                                c10::ScalarType type) {
  switch (type) {
  case at::kInt:
    return accl.create_coyotebuffer<int32_t>(length, acclDatatype.at(type));
  case at::kLong:
    return accl.create_coyotebuffer<int64_t>(length, acclDatatype.at(type));
  case at::kFloat:
    return accl.create_coyotebuffer<float>(length, acclDatatype.at(type));
  case at::kDouble:
    return accl.create_coyotebuffer<double>(length, acclDatatype.at(type));
  default:
    TORCH_CHECK(false, "Tensor has unsupported datatype");
    break;
  }
}

// Create an ACCL P2P Buffer with correct type
std::unique_ptr<ACCL::BaseBuffer>
create_buffer_p2p(ACCL::ACCL &accl, size_t length, c10::ScalarType type) {
  switch (type) {
  case at::kInt:
    return accl.create_buffer_p2p<int32_t>(length, acclDatatype.at(type));
  case at::kLong:
    return accl.create_buffer_p2p<int64_t>(length, acclDatatype.at(type));
  case at::kFloat:
    return accl.create_buffer_p2p<float>(length, acclDatatype.at(type));
  case at::kDouble:
    return accl.create_buffer_p2p<double>(length, acclDatatype.at(type));
  default:
    TORCH_CHECK(false, "Tensor has unsupported datatype");
    break;
  }
}

std::unique_ptr<ACCL::BaseBuffer> create_buffer_p2p(ACCL::ACCL &accl,
                                                    const at::Tensor &tensor) {
  return create_buffer_p2p(accl, tensor.numel(), tensor.scalar_type());
}

// Create an ACCL Buffer with correct type from Tensor
std::unique_ptr<ACCL::BaseBuffer> create_buffer(ACCL::ACCL &accl,
                                                const at::Tensor &tensor) {
  std::unique_ptr<ACCL::BaseBuffer> buffer;
  switch (tensor.scalar_type()) {
  case at::kInt:
    buffer = accl.create_buffer(static_cast<int32_t *>(tensor.data_ptr()),
                                tensor.numel(),
                                acclDatatype.at(tensor.scalar_type()));

    ACCL::debug("Creating int32 buffer at 0x" +
                ACCL::debug_hex(buffer->address()) + " of " +
                std::to_string(buffer->size()) + "B.");
    break;
  case at::kLong:
    buffer = accl.create_buffer(static_cast<int64_t *>(tensor.data_ptr()),
                                tensor.numel(),
                                acclDatatype.at(tensor.scalar_type()));

    ACCL::debug("Creating int64 buffer at 0x" +
                ACCL::debug_hex(buffer->address()) + " of " +
                std::to_string(buffer->size()) + "B.");
    break;
  case at::kFloat:
    buffer = accl.create_buffer(static_cast<float *>(tensor.data_ptr()),
                                tensor.numel(),
                                acclDatatype.at(tensor.scalar_type()));

    ACCL::debug("Creating float32 buffer at 0x" +
                ACCL::debug_hex(buffer->address()) + " of " +
                std::to_string(buffer->size()) + "B.");

    break;
  case at::kDouble:
    buffer = accl.create_buffer(static_cast<double *>(tensor.data_ptr()),
                                tensor.numel(),
                                acclDatatype.at(tensor.scalar_type()));

    ACCL::debug("Creating float64 buffer at 0x" +
                ACCL::debug_hex(buffer->address()) + " of " +
                std::to_string(buffer->size()) + "B.");
    break;
  default:
    TORCH_CHECK(false, "Tensor has unsupported datatype");
    break;
  }

  return buffer;
}

// Check if process is compiled with HIP support
inline bool hip_enabled() {
#ifdef ACCL_PROCESS_GROUP_HIP_ENABLED
  return true;
#else
  return false;
#endif
}

// Check if process is compiled with CUDA support
inline bool cuda_enabled() {
#ifdef ACCL_PROCESS_GROUP_CUDA_ENABLED
  return true;
#else
  return false;
#endif
}

// Check if tensor is a GPU tensor, the ProcessGroup is compiled with GPU
// support, ACCL is not running in simulation mode, and the ProcessGroup was
// initialized with p2p_enabled
bool p2p_applicable(ACCL::ACCL &accl, const at::Tensor &tensor,
                    bool p2p_enabled) {
  auto type = tensor.device().type();
  if (type != c10::DeviceType::CPU && p2p_enabled && !accl.is_simulated()) {
    if (type == c10::DeviceType::HIP) {
      return hip_enabled();
    } else if (type == c10::DeviceType::CUDA) {
      // HIP tensors will identify themselves as CUDA tensor depending on the
      // initialization, so we have to see CUDA tensors as HIP tensors if
      // ProcessGroup is compiled with HIP support
#ifdef ACCL_PROCESS_GROUP_HIP_ENABLED
      return hip_enabled();
#else
      return cuda_enabled();
#endif
    }
  }
  return false;
}

// Copy a GPU tensor to a P2P FPGA buffer
void copy_to_p2p_buffer(ACCL::BaseBuffer &buffer, const at::Tensor &tensor) {
  if (tensor.device().type() == c10::DeviceType::HIP) {
    ACCL::debug("Syncing HIP GPU buffer to FPGA");
#ifdef ACCL_PROCESS_GROUP_HIP_ENABLED
    hipMemcpy(buffer.byte_array(), tensor.data_ptr(), tensor.nbytes(),
              hipMemcpyDeviceToHost);
#else
    TORCH_CHECK(false, "ACCL ProcessGroup is build without HIP support");
#endif
  } else if (tensor.device().type() == c10::DeviceType::CUDA) {
#ifdef ACCL_PROCESS_GROUP_HIP_ENABLED
    ACCL::debug("Syncing HIP GPU buffer to FPGA");
    hipMemcpy(buffer.byte_array(), tensor.data_ptr(), tensor.nbytes(),
              hipMemcpyDeviceToHost);
#else
    ACCL::debug("Syncing CUDA GPU buffer to FPGA");
#ifdef ACCL_PROCESS_GROUP_CUDA_ENABLED
    cudaMemcpy(buffer.byte_array(), tensor.data_ptr(), tensor.nbytes(),
               cudaMemcpyDeviceToHost);
#else
    TORCH_CHECK(false, "ACCL ProcessGroup is build without CUDA support");
#endif // ACCL_PROCESS_GROUP_CUDA_ENABLED
#endif // ACCL_PROCESS_GROUP_HIP_ENABLED
  }
}

// Create a new FPGA P2P buffer and copy contents of GPU tensor
inline std::unique_ptr<ACCL::BaseBuffer>
create_and_copy_p2p_buffer(ACCL::ACCL &accl, const at::Tensor &tensor) {
  ACCL::debug("Creating p2p buffer of size " + std::to_string(tensor.nbytes()));
  std::unique_ptr<ACCL::BaseBuffer> buffer =
      create_buffer_p2p(accl, tensor.numel(), tensor.scalar_type());
  copy_to_p2p_buffer(*buffer, tensor);
  return buffer;
}

// Copy results from an FPGA P2P buffer back to the GPU tensor
void copy_back_p2p_buffer(ACCL::BaseBuffer &buffer, const at::Tensor &tensor) {
  if (tensor.device().type() == c10::DeviceType::HIP) {
    ACCL::debug("Syncing HIP GPU buffer from FPGA");
#ifdef ACCL_PROCESS_GROUP_HIP_ENABLED
    hipMemcpy(tensor.data_ptr(), buffer.byte_array(), tensor.nbytes(),
              hipMemcpyHostToDevice);
#else
    TORCH_CHECK(false, "ACCL ProcessGroup is build without HIP support");
#endif
  } else if (tensor.device().type() == c10::DeviceType::CUDA) {
#ifdef ACCL_PROCESS_GROUP_HIP_ENABLED
    ACCL::debug("Syncing HIP GPU buffer from FPGA");
    hipMemcpy(tensor.data_ptr(), buffer.byte_array(), tensor.nbytes(),
              hipMemcpyHostToDevice);
#else
    ACCL::debug("Syncing CUDA GPU buffer from FPGA");
#ifdef ACCL_PROCESS_GROUP_CUDA_ENABLED
    cudaMemcpy(tensor.data_ptr(), buffer.byte_array(), tensor.nbytes(),
               cudaMemcpyHostToDevice);
#else
    TORCH_CHECK(false, "ACCL ProcessGroup is build without CUDA support");
#endif // ACCL_PROCESS_GROUP_CUDA_ENABLED
#endif // ACCL_PROCESS_GROUP_HIP_ENABLED
  }
}

bool check_arp(vnx::Networklayer &network_layer,
               std::vector<ACCL::rank_t> &ranks, int rank, int size) {
  std::map<unsigned, bool> ranks_checked;
  for (unsigned i = 0; i < static_cast<unsigned>(size); ++i) {
    ranks_checked[i] = false;
  }

  bool sanity_check = true;
  const std::map<int, std::pair<std::string, std::string>> arp =
      network_layer.read_arp_table(size);

  std::ostringstream ss_arp;
  ss_arp << "ARP table:";

  for (const std::pair<const int, std::pair<std::string, std::string>> &elem :
       arp) {
    const unsigned index = elem.first;
    const std::pair<std::string, std::string> &entry = elem.second;
    const std::string &mac = entry.first;
    const std::string &ip = entry.second;
    ss_arp << "\n(" << index << ") " << mac << ": " << ip;

    for (unsigned i = 0; i < static_cast<unsigned>(size); ++i) {
      if (ranks[i].ip == ip) {
        if (ranks_checked[i]) {
          std::cerr << "Double entry for " << ip << " in arp table!"
                    << std::endl;
          sanity_check = false;
        } else {
          ranks_checked[i] = true;
        }
      }
    }
  }

  ACCL::debug(ss_arp.str());

  if (!sanity_check) {
    return false;
  }

  unsigned hosts = 0;
  for (unsigned i = 0; i < static_cast<unsigned>(size); ++i) {
    if (ranks_checked[i]) {
      hosts += 1;
    }
  }
  if (hosts < static_cast<unsigned>(size) - 1) {
    std::cerr << "Found only " << hosts << " hosts out of " << size - 1 << "!"
              << std::endl;
    return false;
  }

  return true;
}

} // namespace

ACCL::dataType ProcessGroupACCL::get_compressed_type(c10::ScalarType datatype) {
  ACCL::dataType accl_datatype = convert_datatype_from_torch(datatype);

  if (compression.count(accl_datatype) > 0) {
    return compression[accl_datatype];
  } else {
    return ACCL::dataType::none;
  }
}

std::vector<at::Tensor> ProcessGroupACCL::WorkACCL::result() {
  return outputTensors_;
}

c10::intrusive_ptr<c10::ivalue::Future>
ProcessGroupACCL::WorkACCL::getFuture() {
  return future_;
}

void ProcessGroupACCL::WorkACCL::finishWorkACCLError(std::exception_ptr eptr) {
  future_->setError(eptr);
  finish(eptr);
}

void ProcessGroupACCL::WorkACCL::finishWorkACCL() {
  future_->markCompleted(at::IValue(outputTensors_));
  finish();
}

// Static global states
std::mutex ProcessGroupACCL::pgGlobalMutex_;
// We only want to initialize once
std::once_flag ProcessGroupACCL::onceFlagInitACCL;

void ProcessGroupACCL::acclExit() {
  std::unique_lock<std::mutex> globalLock(pgGlobalMutex_);
}

void ProcessGroupACCL::initACCLOnce() {
  // Initialize ACCL environment
  std::call_once(onceFlagInitACCL, []() {
    if (std::atexit(ProcessGroupACCL::acclExit)) {
      TORCH_CHECK(false, "Fail to register the ACCL exit handler");
    }
  });
}

// Convert list of Python rank pointers to a vector of ranks
std::vector<ACCL::rank_t> convert_ranks(
    const std::vector<c10::intrusive_ptr<ProcessGroupACCL::Rank>> &ranks) {
  std::vector<ACCL::rank_t> accl_ranks = {};

  for (const auto &rank : ranks) {
    ACCL::rank_t accl_rank = {rank->ip, rank->port, rank->session_id,
                              rank->max_segment_size};
    accl_ranks.emplace_back(accl_rank);
  }

  return accl_ranks;
}

// just for the sa_handler
std::unique_ptr<::ACCL::ACCL>* global_accl;  

void accl_sa_handler(int)
{
	static bool once = true;
	if(once) {
		global_accl->reset();
		// std::cout << "Error! Signal received. Finalizing MPI..." << std::endl;
		// MPI_Finalize();
		// std::cout << "Done. Terminating..." << std::endl;
		once = false;
	}
	exit(EXIT_FAILURE);
}

// TODO delete when not needed anymore
void ProcessGroupACCL::init_input_tensor(at::Tensor &tensor, std::unique_ptr<ACCL::BaseBuffer> &data, bool do_on_root, bool do_on_others, int opts_root_rank) {
  if DO_COND {
	std::memcpy(data->byte_array(), tensor.data_ptr(), tensor.numel() * tensor.element_size());
	if (!coyote_enabled) {
	    data->sync_to_device();
	}
	
    }
}
// This should also be implemented as a memory copy as the other ones. Check the branch pytorch_ddp_only_memcpy. maybe directly run on buffers without any tensor
  void ProcessGroupACCL::init_input_data_vec(std::vector<at::Tensor> &tensor_vec, std::unique_ptr<ACCL::BaseBuffer> &data, const at::TensorOptions &options, bool do_on_root, bool do_on_others, int opts_root_rank) {
  if DO_COND {
    int64_t tens_size = static_cast<size_t>(tensor_vec[0].numel());
<<<<<<< HEAD
    int64_t total_size = tens_size * static_cast<size_t>(size_);
    std::vector<int64_t> sizes = tensor_vec[0].sizes().vec();
    sizes.insert(sizes.begin(), tensor_vec.size());
      
    at::Tensor wrapper_tensor = torch::from_blob(data->byte_array(), sizes, options);
=======
    // int64_t total_size = tens_size * static_cast<size_t>(size_);
    // std::vector<int64_t> sizes = tensor_vec[0].sizes().vec();
    // Prepend another dimension for vector length
    // sizes.insert(sizes.begin(), tensor_vec.size());
      
    // ACCL::debug("Copying data to CPU tensor of size " + std::to_string(total_size));
    // at::Tensor wrapper_tensor = torch::from_blob(data->byte_array(), sizes, options);
>>>>>>> 9c4ef138

    for (const auto i : c10::irange(tensor_vec.size())) {
	std::memcpy(data->byte_array() + i * tens_size * tensor_vec[0].element_size(), tensor_vec[i].data_ptr(), tens_size * tensor_vec[0].element_size());
      // if (p2p_applicable(*accl, tensor_vec[0], p2p_enabled)) {
	// auto slice = data->slice(i * tens_size, (i + 1) * tens_size);
	// copy_to_p2p_buffer(*slice, tensor_vec[i]);
      // } else {
	// auto slice = wrapper_tensor[i];
	// slice.copy_(tensor_vec[i]);
      // }
    }
    if (!coyote_enabled) {
      data->sync_to_device();
    }
  }
}  
  
<<<<<<< HEAD
// This should also be implemented as a memory copy as the other ones. Check the branch pytorch_ddp_only_memcpy
void ProcessGroupACCL::init_output_data(at::Tensor &tensor_original, std::unique_ptr<ACCL::BaseBuffer> &dstdata, int out_tensor_size, c10::ScalarType type, bool do_on_root, bool do_on_others, int opts_root_rank) {
  if DO_COND {
      if (p2p_applicable(*accl, tensor_original, p2p_enabled)) {
	dstdata = create_buffer_p2p(*accl, out_tensor_size, type);
    } else {
	if (coyote_enabled) {
	  dstdata = create_coyotebuffer(*accl, out_tensor_size, type);
	} else {
	  dstdata = create_buffer(*accl, out_tensor_size, type);
	}
    }
  } else {
    dstdata = std::unique_ptr<ACCL::Buffer<float>>(nullptr);
  }
}
// This function could and should be removed if we adapt the structure in the calls
    void ProcessGroupACCL::init_output_tensor(const at::Tensor &tensor_original, at::Tensor &dsttensor, std::unique_ptr<ACCL::BaseBuffer> &dstdata, int num_tensors, c10::ScalarType type, bool do_on_root, bool do_on_others, int opts_root_rank) {
    if DO_COND {
	int64_t num_tensors_s = static_cast<size_t>(num_tensors);
	std::vector<int64_t> sizes = tensor_original.sizes().vec();
	int64_t total_size = static_cast<size_t>(tensor_original.numel());
	if  (num_tensors != 0) {
	    // Prepend another dimension for vector length
	    sizes.insert(sizes.begin(), num_tensors_s);
	    total_size = total_size * num_tensors_s;
	}
	
	if (p2p_applicable(*accl, tensor_original, p2p_enabled)) {
	  dstdata = create_buffer_p2p(*accl, total_size, type);
	} else if (coyote_enabled) {
	    dsttensor = torch::from_blob(dstdata->byte_array(), sizes, tensor_original.options().device(c10::DeviceType::CPU));
	}
      } else {
      dsttensor = at::Tensor(nullptr);
    }
}
  
=======
>>>>>>> 9c4ef138
void ProcessGroupACCL::copy_back_tensor(at::Tensor tensor_original, std::unique_ptr<ACCL::BaseBuffer> &data, bool do_on_root, bool do_on_others, int opts_root_rank){
  if DO_COND {
      if (!coyote_enabled) {
	data->sync_from_device();
      }
      std::memcpy(tensor_original.data_ptr(), data->byte_array(), tensor_original.numel() * tensor_original.element_size());
  }
}

void ProcessGroupACCL::copy_back_tensorvec(const std::vector<at::Tensor> &dsttensorvec, std::unique_ptr<ACCL::BaseBuffer> &data, at::Tensor &dsttensor, int numel, int offset, bool do_on_root, bool do_on_others, int opts_root_rank){
  if DO_COND {
    if (!coyote_enabled) {
      data->sync_from_device();
    }
    for (const auto i : c10::irange(dsttensorvec.size())) {
	std::memcpy(dsttensorvec[i].data_ptr(), data->byte_array() + i * offset * dsttensor.element_size(), numel * dsttensor.element_size());
    }
  }
}  
    

// Initialize ACCL
ProcessGroupACCL::ProcessGroupACCL(
    const c10::intrusive_ptr<::c10d::Store> &store, int rank, int size,
    std::vector<c10::intrusive_ptr<ProcessGroupACCL::Rank>> &ranks,
    bool simulator, bool p2p_enabled,
    const std::map<ACCL::dataType, ACCL::dataType> &compression,
    const std::vector<int> &profiling_ranks, double profiling_timeout,
    const std::string &xclbin, accl_network_utils::acclDesign design,
    int device_index, int nbufs, uint64_t bufsize, bool rsfec)
    : ProcessGroup(rank, size), store_(store), stop_(false),
      device_index_(device_index), nbufs_(nbufs), bufsize_(bufsize),
      rsfec_(rsfec), simulator_(simulator), xclbin_(xclbin),
      bufsize(bufsize), p2p_enabled(p2p_enabled),
      coyote_enabled(
        design == accl_network_utils::acclDesign::CYT_RDMA
        || design == accl_network_utils::acclDesign::CYT_TCP),
      compression(compression), initialized(false) {

  ACCL::debug("Process Group constructor called");
  
  struct sigaction sa;
  memset(&sa, 0, sizeof(sa));
  sa.sa_handler = accl_sa_handler;
  sigfillset(&sa.sa_mask);
  sigaction(SIGINT,&sa,NULL);
  sigaction(SIGSEGV, &sa, NULL);
  
  if (std::find(profiling_ranks.begin(), profiling_ranks.end(), rank) !=
      profiling_ranks.end()) {
    std::this_thread::sleep_for(
        std::chrono::duration<double>(profiling_timeout));
  }
  
  ACCL::debug("Converting ranks");
  ranks_ = convert_ranks(ranks);
  design_ = design;
  MPI_Barrier(MPI_COMM_WORLD);
  if (!simulator){
    if (coyote_enabled) {
      if (design_ == accl_network_utils::acclDesign::CYT_TCP) {
        cyt_device = new ACCL::CoyoteDevice();
	accl_network_utils::configure_cyt_tcp(ranks_, rank_, cyt_device);
      } else if (design_ == accl_network_utils::acclDesign::CYT_RDMA) {
	ACCL::debug("Creating CoyoteDevice");
        cyt_device = new ACCL::CoyoteDevice(size_);
	accl_network_utils::configure_cyt_rdma(ranks_, rank_, cyt_device);
      } else {
        throw std::runtime_error("Undefined ACCL design");
      }
    }
    else{
      xrt_device = xrt::device(device_index);
    }
  }
}

std::vector<std::uint8_t> ProcessGroupACCL::get_local_qp(unsigned int rank) {
  std::vector<std::uint8_t> qp;
  char *data = (char *) &ibvQpConn_vec[rank]->getQpairStruct()->local;
  for (std::size_t i = 0; i < sizeof(fpga::ibvQ); ++i) {
    qp.push_back(data[i]);
  }

  return qp;
}

void ProcessGroupACCL::set_remote_qp(unsigned int rank, std::vector<std::uint8_t> &qp) {
  fpga::ibvQ remote_qp;
  char *data = (char *) &remote_qp;
  for (std::size_t i = 0; i < sizeof(fpga::ibvQ); ++i) {
    data[i] = qp[i];
  }

  ibvQpConn_vec[rank]->getQpairStruct()->remote = remote_qp;
}

void ProcessGroupACCL::initialize() {
  std::cout << "PG initialize called\n";
  if (initialized) {
    throw std::runtime_error("Already initialized process group");
  }

  if (coyote_enabled && !simulator_) {

    accl = std::make_unique<ACCL::ACCL>(cyt_device);
    global_accl = &accl;

    // Rendezvous protocol for now
    int protoc = 1;
    // default from test.cpp
    int segsize = 4096 * 1024;

    
    if (protoc == 0){
      std::cout<<"Eager Protocol"<<std::endl;
      accl.get()->initialize(ranks_, rank_, size_+2, bufsize, segsize, 4096*1024*2);
    } else {
      std::cout<<"Rendezvous Protocol"<<std::endl;
      accl.get()->initialize(ranks_, rank_, 16, 1024, RDVZ_THRESHOLD, 4096*1024);
    }  
    
    ACCL::debug(std::string("[ACCL coyote] communicator: ") + accl->dump_communicator());



  } else {
    // ACCL::debug(std::string("Error XRT initialization deprecated"));
    accl = accl_network_utils::initialize_accl(ranks_, rank_,
                                               simulator_, design_, xrt_device,
                                               xclbin_, nbufs_, bufsize, 0,
                                               rsfec_);
    ACCL::debug(std::string("Setting timeout and Threshold"));
    accl->set_timeout(1e6);
    // accl->set_rendezvous_threshold(16*1024);
                                      
    int devicemem = accl->devicemem();

    // Not sure if this is needed:
    // Initialize cache buffers
    // if (!simulator_){
	// buf0 = xrt::bo(xrt_device, bufsize, devicemem);
	// buf1 = xrt::bo(xrt_device, bufsize, devicemem);
    // }
    
	    
  }

  in_buf = accl->create_buffer_host<float>(bufsize/sizeof(float), ACCL::dataType::float32);
  out_buf = accl->create_buffer_host<float>(bufsize/sizeof(float), ACCL::dataType::float32);
  
  accl->set_timeout(1e8);
  // Start the worker thread accepting ACCL calls
  workerThread_ = std::thread(&ProcessGroupACCL::runLoop, this);
  initialized = true;
  ACCL::debug(std::string("Finished Initialization"));
}

ProcessGroupACCL::~ProcessGroupACCL() { destroy(); }

void ProcessGroupACCL::destroy() {
  std::unique_lock<std::mutex> lock(pgMutex_);
  queueConsumeCV_.wait(lock, [&] { return queue_.empty(); });

  //TODO free other buffer types
  if (!simulator_) {
      // if(coyote_enabled){
	  in_buf->free_buffer();
	  out_buf->free_buffer();
      // }
  }

  // Queue is empty, signal stop
  stop_ = true;

  // Release lock to allow threads to terminate
  lock.unlock();
  queueProduceCV_.notify_all();

  // Join the single worker thread
  workerThread_.join();
}

void ProcessGroupACCL::abort() {
  destroy();
  accl->deinit();
  exit(EXIT_FAILURE);
}

// Worker thread
void ProcessGroupACCL::runLoop() {
  std::unique_lock<std::mutex> lock(pgMutex_);

  while (!stop_) { // Set by destroy
    if (queue_.empty()) {
      queueProduceCV_.wait(lock);
      continue;
    }

    auto workTuple = std::move(queue_.front());

    queue_.pop_front();

    auto &workEntry = std::get<0>(workTuple);
    auto &work = std::get<1>(workTuple);

    lock.unlock(); // Item popped from queue, unlock lock
    queueConsumeCV_.notify_one();

    try {
      workEntry->run(workEntry);
      work->finishWorkACCL();
    } catch (...) {
      work->finishWorkACCLError(std::current_exception());
    }

    lock.lock(); // Lock before popping next item
  }
}

c10::intrusive_ptr<Work> ProcessGroupACCL::enqueue(
    std::unique_ptr<WorkEntry> entry, const char *profilingTitle, OpType optype,
    const c10::optional<std::vector<at::Tensor>> &inputTensors) {
  if (!initialized) {
    throw std::runtime_error("Process group not yet initialized, "
                             "call accl_process_group.initialize()");
  }
  auto work = c10::make_intrusive<WorkACCL>(entry->dst, profilingTitle, optype,
                                            inputTensors);
  std::unique_lock<std::mutex> lock(pgMutex_);
  queue_.push_back(std::make_tuple(std::move(entry), work));
  lock.unlock();
  queueProduceCV_.notify_one();
  return work;
}
#undef COLL_NAME
#define COLL_NAME Broadcast
void ProcessGroupACCL::run_broadcast(at::Tensor in_tensor,
                                     const BroadcastOptions &opts) {

  std::chrono::time_point<std::chrono::high_resolution_clock> start_inner  = std::chrono::high_resolution_clock::now();

  #ifdef SIDESTEP_BCAST_WITH_ALLREDUCE

  // It seems to have issues with non-even numbers, so we round to ACCL_MSG_SIZE
  int rounded_count = (in_tensor.numel() + ROUND_NR) & ~ROUND_NR;
  
  int imaginary_count = rounded_count;
  if (in_tensor.scalar_type() == at::kDouble || in_tensor.scalar_type() == at::kLong){
      imaginary_count = (in_tensor.numel()*2 + ROUND_NR) & ~ROUND_NR;
  }

  ACCL::debug("imaginary count:" + std::to_string(imaginary_count));

  
  START_FINE(init)

  auto zero_tensor = torch::zeros({imaginary_count}, at::kInt);
  if (opts.rootRank == rank_){
      init_input_tensor(in_tensor, in_buf, true, false, opts.rootRank);
  }
  else{
      init_input_tensor(zero_tensor, in_buf, false, true, opts.rootRank);
  }
  init_input_tensor(zero_tensor, out_buf, true, false, opts.rootRank);

  STOP_FINE(init, in_tensor.nbytes())

  START_FINE(lock)      
  // Reserve device
  c10::DeviceGuard guard(in_tensor.device());
  std::unique_lock<std::mutex> globalLock(pgGlobalMutex_);
  STOP_FINE(lock, in_tensor.nbytes())      


  in_buf->change_type(convert_datatype_from_torch(at::kInt));
  out_buf->change_type(convert_datatype_from_torch(at::kInt));

  auto req = accl->allreduce(*in_buf, *out_buf, imaginary_count, ACCL::reduceFunction::SUM);      

  POST_REQUEST("broadcast", in_tensor.nbytes())

  START_FINE(copy)      
  copy_back_tensor(in_tensor, out_buf, true, true);
  STOP_FINE(copy, in_tensor.nbytes())
  
  #else

  int rounded_count = (in_tensor.numel() + ROUND_NR) & ~ROUND_NR;
  
  START_FINE(init)

  if (opts.rootRank == rank_){
      init_input_tensor(in_tensor, in_buf, true, false, opts.rootRank);
  }

  STOP_FINE(init, in_tensor.nbytes())
  
  START_FINE(lock)
  c10::DeviceGuard guard(in_tensor.device());
  std::unique_lock<std::mutex> globalLock(pgGlobalMutex_);
  STOP_FINE(lock, in_tensor.nbytes())
  


  PRE_REQUEST(Broadcast, in_tensor)  
      
  auto req = accl->bcast(*in_buf, rounded_count, opts.rootRank);

  POST_REQUEST("bcast", in_tensor.nbytes())

  START_FINE(copy)
  copy_back_tensor(in_tensor, in_buf, false, true, opts.rootRank);
  STOP_FINE(copy, in_tensor.nbytes())
  #endif
}

c10::intrusive_ptr<Work>
ProcessGroupACCL::broadcast(std::vector<at::Tensor> &tensors,
                            const BroadcastOptions &opts) {
  checkSingleTensor(tensors);
  std::function<void(std::unique_ptr<WorkEntry> &)> runFunc =
      [opts, this](std::unique_ptr<WorkEntry> &entry) {
	if (BROADCAST_SIDESTEP){
	    
	auto data = (entry->src)[0];
	ACCL::debug("[Broadcast] -- Sidestepped using OpenMPI -- size " + std::to_string(data.numel()));
	c10::DeviceGuard guard(data.device());
        std::unique_lock<std::mutex> globalLock(pgGlobalMutex_);
        MPI_CHECK(MPI_Bcast(
            data.data_ptr(),
            data.numel(),
            mpiDatatype.at(data.scalar_type()),
            opts.rootRank,
            MPI_COMM_WORLD));
	} else {
	START_COARSE(total)    
	at::Tensor &tensor = (entry->src)[0];
        // Segment data if necessary
        if (tensor.nbytes() > ACCL_MSG_SIZE) {
	  size_t non_zero_dim_count = tensor.numel() / tensor.size(0);
          size_t n = ACCL_MSG_SIZE / tensor.itemsize() / non_zero_dim_count;
	  ACCL::debug("[Broadcast] Segmenting tensor of size " + std::to_string(tensor.nbytes()) + " into " + std::to_string(n * non_zero_dim_count) + "-sized elements ");
          for (size_t i = 0; i < tensor.size(0); i += n) {
	    ACCL::debug("part " + std::to_string(i) + "!");
            size_t end = std::min(n, static_cast<size_t>(tensor.size(0)) - i);
            run_broadcast(tensor.narrow(0, i, end), opts);
          }
        } else {
          run_broadcast(tensor, opts);
        }
	STOP_COARSE(total, ((entry->src)[0]).nbytes())    
	}
      };
  auto entry =
      std::make_unique<WorkEntry>(&tensors, &tensors, std::move(runFunc));
  return enqueue(std::move(entry), "accl::broadcast", OpType::BROADCAST,
                 c10::optional<std::vector<at::Tensor>>(tensors));
}

#undef COLL_NAME
#define COLL_NAME Allreduce

void ProcessGroupACCL::run_allreduce(at::Tensor in_tensor,
                                     const AllreduceOptions &opts) {

  START_FINE(init)
  
  init_input_tensor(in_tensor, in_buf, true, true);

  STOP_FINE(init, in_tensor.nbytes())


  START_FINE(lock)      
  // Reserve device
  c10::DeviceGuard guard(in_tensor.device());
  std::unique_lock<std::mutex> globalLock(pgGlobalMutex_);
  STOP_FINE(lock, in_tensor.nbytes())      

  PRE_REQUEST(Allreduce,in_tensor)  


  int rounded_count = (in_tensor.numel() + ROUND_NR) & ~ROUND_NR;
  
  auto req = accl->allreduce(*in_buf, *out_buf, rounded_count, acclOp.at(opts.reduceOp));      

  POST_REQUEST("allreduce", in_tensor.nbytes())

  START_FINE(copy)      
  copy_back_tensor(in_tensor, out_buf, true, true);
  STOP_FINE(copy, in_tensor.nbytes())
}

c10::intrusive_ptr<Work>
ProcessGroupACCL::allreduce(std::vector<at::Tensor> &tensors,
                            const AllreduceOptions &opts) {
  checkSingleTensor(tensors);

  std::function<void(std::unique_ptr<WorkEntry> &)> runFunc =
      [opts, this](std::unique_ptr<WorkEntry> &entry) {
	  if (ALLREDUCE_SIDESTEP){
	    auto data = (entry->src)[0];
	    ACCL::debug("[Allreduce] -- Sidestepped using OpenMPI -- size " + std::to_string(data.numel()));
	    c10::DeviceGuard guard(data.device());
	    std::unique_lock<std::mutex> globalLock(pgGlobalMutex_);
	    MPI_CHECK(MPI_Allreduce(
			  MPI_IN_PLACE,
			  data.data_ptr(),
			  data.numel(),
			  mpiDatatype.at(data.scalar_type()),
			  mpiOp.at(opts.reduceOp),
			  MPI_COMM_WORLD));
	} else {
	    START_COARSE(total)    
	    auto tensor = (entry->src)[0];
	    // Segment data if necessary
	    if (tensor.nbytes() > (ACCL_MSG_SIZE)) {
		size_t non_zero_dim_count = tensor.numel() / tensor.size(0);
		size_t n = ACCL_MSG_SIZE / (tensor.itemsize() * non_zero_dim_count);
		ACCL::debug("[Allreduce] Segmenting tensor of size " + std::to_string(tensor.nbytes()) + " into " + std::to_string(n * non_zero_dim_count) + "-sized elements ");
		for (size_t i = 0; i < tensor.size(0); i += n) {
		    START_FINE(loop)    
		    // ACCL::debug("part " + std::to_string(i) + "!");
		    size_t end = std::min(n, static_cast<size_t>(tensor.size(0)) - i);
		    run_allreduce(tensor.narrow(0, i, end), opts);
		    STOP_FINE(loop, tensor.nbytes())    
		}
	    } else {
		run_allreduce(tensor, opts);
	    }
	    STOP_COARSE(total, ((entry->src)[0]).nbytes())    
      }
      };
  auto entry =
      std::make_unique<WorkEntry>(&tensors, &tensors, std::move(runFunc));
  return enqueue(std::move(entry), "accl::all_reduce", OpType::ALLREDUCE,
                 c10::optional<std::vector<at::Tensor>>(tensors));
}

c10::intrusive_ptr<Work>
ProcessGroupACCL::allreduce_coalesced(std::vector<at::Tensor> &tensors,
                                      const AllreduceCoalescedOptions &opts) {
  TORCH_CHECK(false,
              "allreduce_coalesced is currently not supported with ACCL");
}
#undef COLL_NAME
#define COLL_NAME Reduce
void ProcessGroupACCL::run_reduce(at::Tensor in_tensor,
                                  const ReduceOptions &opts) {


  START_FINE(init)    
  init_input_tensor(in_tensor, in_buf, true, true);
  STOP_FINE(init, in_tensor.nbytes())

  // Reserve device
  c10::DeviceGuard guard(in_tensor.device());
  std::unique_lock<std::mutex> globalLock(pgGlobalMutex_);

  PRE_REQUEST(Reduce,in_tensor)

  int rounded_count = (in_tensor.numel() + ROUND_NR) & ~ROUND_NR;

  auto req = accl->reduce(*in_buf, *out_buf, rounded_count, opts.rootRank, acclOp.at(opts.reduceOp));

  POST_REQUEST("reduce", in_tensor.nbytes())

  START_FINE(copy)      
  copy_back_tensor(in_tensor, out_buf, true, false, opts.rootRank);
  STOP_FINE(copy, in_tensor.nbytes())
}

c10::intrusive_ptr<Work>
ProcessGroupACCL::reduce(std::vector<at::Tensor> &tensors,
                         const ReduceOptions &opts) {
  checkSingleTensor(tensors);

  std::function<void(std::unique_ptr<WorkEntry> &)> runFunc =
      [opts, this](std::unique_ptr<WorkEntry> &entry) {
	START_COARSE(total)    
        auto tensor = (entry->src)[0];
        // Segment data if necessary
        if (tensor.nbytes() > bufsize) {
          size_t n = bufsize / tensor.itemsize();
          for (size_t i = 0; i < tensor.numel(); i += n) {
            size_t end = std::min(n, static_cast<size_t>(tensor.numel()) - i);
            run_reduce(tensor.narrow(0, i, end), opts);
          }
        } else {
          run_reduce(tensor, opts);
        }
	STOP_COARSE(total, ((entry->src)[0]).nbytes())    
      };
  auto entry =
      std::make_unique<WorkEntry>(&tensors, &tensors, std::move(runFunc));
  return enqueue(std::move(entry), "accl::reduce", OpType::REDUCE,
                 c10::optional<std::vector<at::Tensor>>(tensors));
}

#undef COLL_NAME
#define COLL_NAME Allgather
void ProcessGroupACCL::run_allgather(
    at::Tensor in_tensor,
    const std::vector<at::Tensor> &dsttensorvec) {

    
  START_FINE(init)
  init_input_tensor(in_tensor, in_buf, true, true);    
  // Reserve device

  STOP_FINE(init, in_tensor.nbytes())


  c10::DeviceGuard guard(in_tensor.device());
  std::unique_lock<std::mutex> globalLock(pgGlobalMutex_);

      
  PRE_REQUEST(Allgather,in_tensor)

  int rounded_count = (in_tensor.numel() + 1023) & ~1023;
      
  auto req = accl->allgather(*in_buf, *out_buf, rounded_count);

  POST_REQUEST("allgather", in_tensor.nbytes())
      
  START_FINE(copy)      
  copy_back_tensorvec(dsttensorvec, out_buf, in_tensor, in_tensor.numel(), rounded_count, true, true);
  STOP_FINE(copy, in_tensor.nbytes())
    
}

c10::intrusive_ptr<Work>
ProcessGroupACCL::allgather(std::vector<std::vector<at::Tensor>> &outputTensors,
                            std::vector<at::Tensor> &inputTensors,
                            const AllgatherOptions &opts) {
  checkSingleTensor(inputTensors);
  if (outputTensors.size() != 1) {
    TORCH_CHECK(false, "ACCL process group only supports a single "
                       "tensor op");
  }
  if (static_cast<size_t>(size_) != outputTensors[0].size()) {
    TORCH_CHECK(false, "All gather: number of output tensors should equal "
                       "to the world size");
  }

  checkSameSizeAndType(inputTensors[0], outputTensors[0]);

  std::function<void(std::unique_ptr<WorkEntry> &)> runFunc =
      [this](std::unique_ptr<WorkEntry> &entry) {
	  ACCL::debug("Starting AllGather");
        #ifdef ALLGATHER_SIDESTEP
	ACCL::debug("[AllGather] -- Sidestepped using OpenMPI --");
	auto data = (entry->src)[0];
        std::vector<at::Tensor> outputDataVec = entry->dst;
        auto flatOutputTensor = newLikeFlat(outputDataVec);

        c10::DeviceGuard guard(data.device());
        std::unique_lock<std::mutex> globalLock(pgGlobalMutex_);
        MPI_CHECK(MPI_Allgather(
            data.data_ptr(),
            data.numel(),
            mpiDatatype.at(data.scalar_type()),
            flatOutputTensor.data_ptr(),
            data.numel(),
            mpiDatatype.at(data.scalar_type()),
            MPI_COMM_WORLD));

        for (const auto i : c10::irange(outputDataVec.size())) {
          outputDataVec[i].copy_(flatOutputTensor[i]);
        }
        #else
	START_COARSE(total)    
        auto srctensor = (entry->src)[0];
        auto &dsttensors = entry->dst;
        // Segment data if necessary
        if (srctensor.nbytes() > bufsize) {
	  size_t non_zero_dim_count = srctensor.numel() / srctensor.size(0);
          size_t n = bufsize / srctensor.itemsize() / non_zero_dim_count;
          for (size_t i = 0; i < srctensor.size(0); i += n) {
            size_t end =
                std::min(n, static_cast<size_t>(srctensor.size(0) - i));
            std::vector<at::Tensor> dsttensorslices;
            dsttensorslices.reserve(dsttensors.size());
            for (auto &dsttensor : dsttensors) {
              dsttensorslices.emplace_back(dsttensor.narrow(0, i, end));
            }
            run_allgather(srctensor.narrow(0, i, end), dsttensorslices);
          }
        } else {
          run_allgather(srctensor, dsttensors);
        }
	STOP_COARSE(total, ((entry->src)[0]).nbytes())    
      #endif
      };
  auto entry = std::make_unique<WorkEntry>(&inputTensors, &outputTensors[0],
                                           std::move(runFunc));
  return enqueue(std::move(entry), "accl::all_gather", OpType::ALLGATHER,
                 c10::optional<std::vector<at::Tensor>>(inputTensors));
}

c10::intrusive_ptr<Work> ProcessGroupACCL::allgather_coalesced(
    std::vector<std::vector<at::Tensor>> & /* unused */,
    std::vector<at::Tensor> & /* unused */,
    const AllgatherOptions & /* unused */) {
  TORCH_CHECK(false, "ProcessGroupACCL does not support allgather_coalesced");
}

#undef COLL_NAME
#define COLL_NAME Gather
    
void ProcessGroupACCL::run_gather(at::Tensor in_tensor,
                                  const std::vector<at::Tensor> &dsttensorvec,
                                  const GatherOptions &opts) {
  // Reserve device
  c10::DeviceGuard guard(in_tensor.device());
  std::unique_lock<std::mutex> globalLock(pgGlobalMutex_);

  START_FINE(init)
  
  init_input_tensor(in_tensor, in_buf, true, true);

  STOP_FINE(init, in_tensor.nbytes())
  
  PRE_REQUEST(Gather, in_tensor)

  auto req = accl->gather(*in_buf, *out_buf, in_tensor.numel(), opts.rootRank);

  POST_REQUEST("gather", in_tensor.nbytes())
  START_FINE(copy)      
  copy_back_tensorvec(dsttensorvec, out_buf, in_tensor, in_tensor.numel(), in_tensor.numel(), true, false, opts.rootRank);
  STOP_FINE(copy, in_tensor.nbytes())
    
}

c10::intrusive_ptr<Work>
ProcessGroupACCL::gather(std::vector<std::vector<at::Tensor>> &outputTensors,
                         std::vector<at::Tensor> &inputTensors,
                         const GatherOptions &opts) {
  checkSingleTensor(inputTensors);

  if (rank_ != opts.rootRank) {
    if (outputTensors.size() > 0) {
      TORCH_CHECK(false, "Gather: number of output tensors should be 0 "
                         "for non-root");
    }
  } else {
    if (outputTensors.size() != 1) {
      TORCH_CHECK(false, "Gather: multi-GPU collective is not supported");
    }
    if (static_cast<size_t>(size_) != outputTensors[0].size()) {
      TORCH_CHECK(false, "Gather: number of output tensors should equal "
                         "to the world size");
    }
    checkSameSizeAndType(inputTensors[0], outputTensors[0]);
  }

  std::function<void(std::unique_ptr<WorkEntry> &)> runFunc =
      [opts, this](std::unique_ptr<WorkEntry> &entry) {
	#ifdef GATHER_SIDESTEP
	ACCL::debug("[Gather] -- Sidestepped using OpenMPI --");
	  auto data = (entry->src)[0];
        void* recvbuf = nullptr;
        at::Tensor flatOutputTensor;

        std::vector<at::Tensor> dstdata = entry->dst;
        if (rank_ == opts.rootRank) {
          flatOutputTensor = newLikeFlat(dstdata);
          recvbuf = flatOutputTensor.data_ptr();
        }

        c10::DeviceGuard guard(data.device());
        std::unique_lock<std::mutex> globalLock(pgGlobalMutex_);
        MPI_CHECK(MPI_Gather(
            data.data_ptr(),
            data.numel(),
            mpiDatatype.at(data.scalar_type()),
            recvbuf,
            data.numel(),
            mpiDatatype.at(data.scalar_type()),
            opts.rootRank,
            MPI_COMM_WORLD));

        if (rank_ == opts.rootRank) {
          const std::vector<at::Tensor>& outputDataVec = entry->dst;
          // copy the flattened output tensors to the outputs
          for (const auto i : c10::irange(outputDataVec.size())) {
            outputDataVec.at(i).copy_(flatOutputTensor[i]);
          }
        }
	#else
	START_COARSE(total)    
        auto srctensor = (entry->src)[0];
        auto &dsttensors = entry->dst;
        // Segment data if necessary
        if (srctensor.nbytes() > bufsize) {
	  size_t non_zero_dim_count = srctensor.numel() / srctensor.size(0);
          size_t n = bufsize / srctensor.itemsize() / non_zero_dim_count;
	  ACCL::debug("[Gather] Segmenting tensor of size " + std::to_string(srctensor.nbytes()) + " into " + std::to_string(n * non_zero_dim_count) + "-sized elements ");
          for (size_t i = 0; i < srctensor.size(0); i += n) {
            size_t end =
                std::min(n, static_cast<size_t>(srctensor.size(0)) - i);
            std::vector<at::Tensor> dsttensorslices;
            dsttensorslices.reserve(dsttensors.size());
            for (auto &dsttensor : dsttensors) {
              dsttensorslices.emplace_back(dsttensor.narrow(0, i, end));
            }
            run_gather(srctensor.narrow(0, i, end), dsttensorslices, opts);
          }
        } else {
          run_gather(srctensor, dsttensors, opts);
        }
	STOP_COARSE(total, ((entry->src)[0]).nbytes())    
      #endif
      };

  if (rank_ == opts.rootRank) {
    auto entry = std::make_unique<WorkEntry>(&inputTensors, &outputTensors[0],
                                             std::move(runFunc));
    return enqueue(std::move(entry), "accl::gather", OpType::GATHER,
                   c10::optional<std::vector<at::Tensor>>(inputTensors));
  } else {
    auto entry =
        std::make_unique<WorkEntry>(&inputTensors, nullptr, std::move(runFunc));
    return enqueue(std::move(entry), "accl::gather", OpType::GATHER,
                   c10::optional<std::vector<at::Tensor>>(inputTensors));
  }
}

#undef COLL_NAME
#define COLL_NAME Scatter
void ProcessGroupACCL::run_scatter(std::vector<at::Tensor> &in_tensor_vec,
                                   at::Tensor out_tensor,
                                   const ScatterOptions &opts) {
  // Reserve device
  c10::DeviceGuard guard(out_tensor.device());
  std::unique_lock<std::mutex> globalLock(pgGlobalMutex_);


  START_FINE(init)
  init_input_data_vec(in_tensor_vec, in_buf, out_tensor.options().device(c10::DeviceType::CPU), true, false, opts.rootRank);
  
  STOP_FINE(init, out_tensor.nbytes())
  
  PRE_REQUEST(Scatter, out_tensor)
  
  auto req = accl->scatter(*in_buf, *out_buf, out_tensor.numel(), opts.rootRank);

  POST_REQUEST("scatter", out_tensor.nbytes())

  START_FINE(copy)      
  copy_back_tensor(out_tensor, out_buf, true, true, opts.rootRank);
  STOP_FINE(copy, out_tensor.nbytes())
}

c10::intrusive_ptr<Work>
ProcessGroupACCL::scatter(std::vector<at::Tensor> &outputTensors,
                          std::vector<std::vector<at::Tensor>> &inputTensors,
                          const ScatterOptions &opts) {
  checkSingleTensor(outputTensors);

  if (rank_ != opts.rootRank) {
    if (inputTensors.size() > 0) {
      TORCH_CHECK(false, "Scatter: number of input tensors should be 0 "
                         "for non-root");
    }
  } else {
    if (inputTensors.size() != 1) {
      TORCH_CHECK(false, "Scatter: multi-GPU collective is not supported");
    }
    if (static_cast<size_t>(size_) != inputTensors[0].size()) {
      TORCH_CHECK(false, "Scatter: number of input tensors should equal "
                         "to the world size");
    }
    checkSameSizeAndType(outputTensors[0], inputTensors[0]);
  }

  std::function<void(std::unique_ptr<WorkEntry> &)> runFunc =
      [opts, this](std::unique_ptr<WorkEntry> &entry) {
        #ifdef SCATTER_SIDESTEP
	ACCL::debug("[Scatter] -- Sidestepped using OpenMPI --");
	auto data = (entry->dst)[0];
        void* sendbuf = nullptr;
        at::Tensor flatInputTensor;

        if (rank_ == opts.rootRank) {
          std::vector<at::Tensor>& inputDataVec = entry->src;
          flatInputTensor = newLikeFlat(inputDataVec);
          sendbuf = flatInputTensor.data_ptr();

          // copy the input tensors to the flatten large send buffer
          for (const auto i : c10::irange(inputDataVec.size())) {
            flatInputTensor[i].copy_(inputDataVec.at(i));
          }
        }

        c10::DeviceGuard guard(data.device());
        std::unique_lock<std::mutex> globalLock(pgGlobalMutex_);
        MPI_CHECK(MPI_Scatter(
            sendbuf,
            data.numel(),
            mpiDatatype.at(data.scalar_type()),
            data.data_ptr(),
            data.numel(),
            mpiDatatype.at(data.scalar_type()),
            opts.rootRank,
            MPI_COMM_WORLD));
        #else
	START_COARSE(total)    
        auto &srctensors = entry->src;
        auto dsttensor = (entry->dst)[0];
        // Segment data if necessary
        if (dsttensor.nbytes() > bufsize) {
	  size_t non_zero_dim_count = dsttensor.numel() / dsttensor.size(0);
          size_t n = bufsize / 4 / dsttensor.itemsize() / non_zero_dim_count;
          for (size_t i = 0; i < dsttensor.size(0); i += n) {
            ACCL::debug("part " + std::to_string(i) + "!");
            size_t end =
                std::min(n, static_cast<size_t>(dsttensor.size(0)) - i);
            std::vector<at::Tensor> srctensorslices;
            srctensorslices.reserve(srctensors.size());
            for (auto &srctensor : srctensors) {
              srctensorslices.emplace_back(srctensor.narrow(0, i, end));
            }
            run_scatter(srctensorslices, dsttensor.narrow(0, i, end), opts);
          }
        } else {
          run_scatter(srctensors, dsttensor, opts);
        }
	STOP_COARSE(total, ((entry->src)[0]).nbytes())    
        #endif
      };

  if (rank_ == opts.rootRank) {
    auto entry = std::make_unique<WorkEntry>(&inputTensors[0], &outputTensors,
                                             std::move(runFunc));
    return enqueue(std::move(entry), "accl::scatter", OpType::SCATTER,
                   inputTensors.size() > 0
                       ? c10::optional<std::vector<at::Tensor>>(inputTensors[0])
                       : c10::nullopt);
  } else {
    auto entry = std::make_unique<WorkEntry>(nullptr, &outputTensors,
                                             std::move(runFunc));
    return enqueue(std::move(entry), "accl::scatter", OpType::SCATTER,
                   inputTensors.size() > 0
                       ? c10::optional<std::vector<at::Tensor>>(inputTensors[0])
                       : c10::nullopt);
  }
}

c10::intrusive_ptr<Work> ProcessGroupACCL::reduce_scatter(
    std::vector<at::Tensor> &outputTensors,
    std::vector<std::vector<at::Tensor>> &inputTensors,
    const ReduceScatterOptions &opts) {
  TORCH_CHECK(false, "ProcessGroupACCL does not support reduce_scatter");
}

#undef COLL_NAME
#define COLL_NAME AlltoAll

void ProcessGroupACCL::run_alltoall(at::Tensor in_tensor,
                                    at::Tensor out_tensor,
                                    const AllToAllOptions &opts) {

  START_FINE(init)
  init_input_tensor(in_tensor, in_buf, true, true);
  STOP_FINE(init, in_tensor.nbytes())

  // Reserve device
  START_FINE(lock)      
  c10::DeviceGuard guard(in_tensor.device());
  std::unique_lock<std::mutex> globalLock(pgGlobalMutex_);
  STOP_FINE(lock, in_tensor.nbytes())

  // init_output_data(out_tensor, dstdata, out_tensor.numel(), out_tensor.scalar_type(), true, true);

  PRE_REQUEST(AlltoAll, in_tensor)

  auto req = accl->alltoall(*in_buf, *out_buf, in_tensor.numel()/size_);

  POST_REQUEST("alltoall", in_tensor.nbytes())

  START_FINE(copy)      
  copy_back_tensor(out_tensor, out_buf, true, true);    
  STOP_FINE(copy,  in_tensor.nbytes())
}

    
void ProcessGroupACCL::run_alltoall_vec(std::vector<at::Tensor> &in_tensor_vec,
                                    std::vector<at::Tensor> &out_tensor_vec,
                                    const AllToAllOptions &opts) {
  int a2a_nbytes = in_tensor_vec[0].nbytes();
  
  c10::DeviceGuard guard(in_tensor_vec[0].device());
  std::unique_lock<std::mutex> globalLock(pgGlobalMutex_);

  init_input_data_vec(in_tensor_vec, in_buf, out_tensor_vec[0].options().device(c10::DeviceType::CPU), true, true);

  PRE_REQUEST(AlltoAll, in_tensor_vec[0])

  auto req = accl->alltoall(*in_buf, *out_buf, in_tensor_vec[0].numel());

  POST_REQUEST("alltoall", a2a_nbytes)

  copy_back_tensorvec(out_tensor_vec, out_buf, in_tensor_vec[0], in_tensor_vec[0].numel(), in_tensor_vec[0].numel(), true, true);
      
}

c10::intrusive_ptr<Work> ProcessGroupACCL::alltoall_base(
    at::Tensor &outputTensor, at::Tensor &inputTensor,
    std::vector<int64_t> &outputSplitSizes,
    std::vector<int64_t> &inputSplitSizes, const AllToAllOptions &opts) {
    ACCL::debug("Starting AlltoAll");
  if (outputSplitSizes.size() == 0 && inputSplitSizes.size() == 0) {
    // We can use alltoall
    TORCH_CHECK(
        outputTensor.numel() == inputTensor.numel() &&
            outputTensor.scalar_type() == inputTensor.scalar_type(),
        "Tensors are not equal in size or data type");
    TORCH_CHECK(
        outputTensor.size(0) % size_ == 0,
        "Tensor's dim 0 does not divide equally across group size");

    std::function<void(std::unique_ptr<WorkEntry>&)> runFunc =
        [opts, this](std::unique_ptr<WorkEntry>& entry) {
	  START_COARSE(total)    
          auto srctensor = (entry->src)[0];
          auto dsttensor = (entry->dst)[0];


          // c10::DeviceGuard guard(srctensor.device());
          // std::unique_lock<std::mutex> globalLock(pgGlobalMutex_);
          // Segment data if necessary
          if (dsttensor.nbytes() > bufsize) {

	    // Split individual entries
	    size_t non_zero_dim_count = dsttensor.numel() / dsttensor.size(0);
	    size_t n = bufsize / dsttensor.itemsize() / size_ / non_zero_dim_count;
	    size_t entry_size = dsttensor.numel() / size_ / non_zero_dim_count;
            for (size_t i = 0; i < entry_size; i += n) {
              ACCL::debug("part " + std::to_string(i) + "!");
              size_t end = std::min(n, static_cast<size_t>(entry_size) - i);

	      std::vector<at::Tensor> srctensorslices;
	      srctensorslices.reserve(size_);
	      for (int j = 0; j < size_; j++) {
		  int bufpos = j * entry_size;
		  srctensorslices.emplace_back(srctensor.narrow(0, i + bufpos, end));
	      }
	      std::vector<at::Tensor> dsttensorslices;
	      dsttensorslices.reserve(size_);
	      for (int j = 0; j < size_; j++) {
		  int bufpos = j * entry_size;
		  dsttensorslices.emplace_back(dsttensor.narrow(0, i + bufpos, end));
	      }
              run_alltoall_vec(srctensorslices, dsttensorslices, opts);
            }
          } else {
            run_alltoall(srctensor, dsttensor, opts);
          }
	  STOP_COARSE(total, ((((entry->src)[0]).nbytes())))    
        };
    std::vector<at::Tensor> inputTensors = {inputTensor};
    std::vector<at::Tensor> outputTensors = {outputTensor};
    auto entry = std::make_unique<WorkEntry>(
        &inputTensors, &outputTensors, std::move(runFunc));
    return enqueue(
        std::move(entry),
        "accl:all_to_all_base", OpType::ALLTOALL_BASE,
        c10::optional<std::vector<at::Tensor>>(inputTensors));
  } else {
    TORCH_CHECK(false, "ProcessGroupACCL does not support alltoallv required by alltoall_base");
  }
}

c10::intrusive_ptr<Work>
ProcessGroupACCL::alltoall(std::vector<at::Tensor> &outputTensors,
                           std::vector<at::Tensor> &inputTensors,
                           const AllToAllOptions &opts) {
  ACCL::debug("ProcessGroupACCL does not support alltoall");
  TORCH_CHECK(false, "ProcessGroupACCL does not support alltoall");
}

#undef COLL_NAME
#define COLL_NAME Send

void ProcessGroupACCL::run_send(at::Tensor in_tensor, int dstRank,
                                int tag) {

  // Reserve device
  c10::DeviceGuard guard(in_tensor.device());
  std::unique_lock<std::mutex> globalLock(pgGlobalMutex_);

  START_FINE(init)
  init_input_tensor(in_tensor, in_buf, true, true);
  STOP_FINE(init, in_tensor.nbytes())

  PRE_REQUEST(Send,in_tensor)
  
  ACCL::ACCLRequest* req = accl->send(*in_buf, in_tensor.numel(), dstRank, tag);

  POST_REQUEST("send", in_tensor.nbytes())

  ACCL::debug("copy_" + std::string(x_MAKE_STRING(COLL_NAME)) + "_" + std::to_string(in_tensor.nbytes()) + " durationUs: " + std::to_string(0));
}


c10::intrusive_ptr<Work>
ProcessGroupACCL::send(std::vector<at::Tensor> &tensors, int dstRank, int tag) {
  checkSingleTensor(tensors);

  std::function<void(std::unique_ptr<WorkEntry> &)> runFunc =
      [dstRank, tag, this](std::unique_ptr<WorkEntry> &entry) {
	START_COARSE(total)    
        at::Tensor &tensor = (entry->src)[0];
        // Segment data if necessary
        if (tensor.nbytes() > bufsize) {
          size_t n = bufsize / tensor.itemsize();
          for (size_t i = 0; i < tensor.numel(); i += n) {
            size_t end = std::min(n, static_cast<size_t>(tensor.numel()) - i);
            run_send(tensor.narrow(0, i, end), dstRank, tag);
          }
        } else {
          run_send(tensor, dstRank, tag);
        }
	STOP_COARSE(total, ((entry->src)[0]).nbytes())    
      };

  auto entry =
      std::make_unique<WorkEntry>(&tensors, nullptr, std::move(runFunc));
  return enqueue(std::move(entry), "accl::send", OpType::SEND,
                 c10::optional<std::vector<at::Tensor>>(tensors));
}

#undef COLL_NAME
#define COLL_NAME Recv    
    
void ProcessGroupACCL::run_recv(at::Tensor out_tensor, int srcRank,
                                int tag) {

  // Reserve device

  ACCL::debug("init_" + std::string(x_MAKE_STRING(COLL_NAME)) + "_" + std::to_string(out_tensor.nbytes()) + " durationUs: " + std::to_string(0));  
  c10::DeviceGuard guard(out_tensor.device());
  std::unique_lock<std::mutex> globalLock(pgGlobalMutex_);

  // init_output_data(out_tensor, dstdata, out_tensor.numel(), out_tensor.scalar_type(), true, true);

  PRE_REQUEST(Receive, out_tensor)  
  
  ACCL::ACCLRequest* req = accl->recv(*out_buf, out_tensor.numel(), srcRank, tag);

  POST_REQUEST("recv", out_tensor.nbytes())

  START_FINE(copy)            
  copy_back_tensor(out_tensor, out_buf, true, true);
  STOP_FINE(copy, out_tensor.nbytes())  
}

c10::intrusive_ptr<Work>
ProcessGroupACCL::recv(std::vector<at::Tensor> &tensors, int srcRank, int tag) {
  checkSingleTensor(tensors);

  std::function<void(std::unique_ptr<WorkEntry> &)> runFunc =
      [srcRank, tag, this](std::unique_ptr<WorkEntry> &entry) {
        const at::Tensor &tensor = (entry->dst)[0];
	START_COARSE(total)    
        // Segment data if necessary
        if (tensor.nbytes() > bufsize) {
          size_t n = bufsize / tensor.itemsize();
          for (size_t i = 0; i < tensor.numel(); i += n) {
            size_t end = std::min(n, static_cast<size_t>(tensor.numel()) - i);
            run_recv(tensor.narrow(0, i, end), srcRank, tag);
          }
        } else {
          run_recv(tensor, srcRank, tag);
        }
	STOP_COARSE(total, ((entry->src)[0]).nbytes())    
      };

  auto entry =
      std::make_unique<WorkEntry>(nullptr, &tensors, std::move(runFunc));
  return enqueue(std::move(entry), "accl::recv", OpType::RECV,
                 c10::optional<std::vector<at::Tensor>>(tensors));
}

#undef COLL_NAME
#define COLL_NAME Unnamed
    
c10::intrusive_ptr<Work>
ProcessGroupACCL::recvAnysource(std::vector<at::Tensor> &tensors, int tag) {
  TORCH_CHECK(false, "ProcessGroupACCL does not support recvAnysource");
}

c10::intrusive_ptr<Work>
ProcessGroupACCL::barrier(const BarrierOptions &opts) {
  accl->barrier();
}

c10::intrusive_ptr<Work>
ProcessGroupACCL::_allgather_base(at::Tensor & /*unused */,
                                  at::Tensor & /*unused */,
                                  const AllgatherOptions & /*unused */) {
  TORCH_CHECK(false, "no support for _allgather_base in ACCL process group");
}

c10::intrusive_ptr<ProcessGroupACCL> createProcessGroupACCL(
    const c10::intrusive_ptr<::c10d::Store> &store, int rank, int size,
    std::vector<c10::intrusive_ptr<ProcessGroupACCL::Rank>> &ranks,
    bool simulator, accl_network_utils::acclDesign design, bool p2p_enabled,
    std::map<ACCL::dataType, ACCL::dataType> compression,
    std::vector<int> profiling_ranks, double profiling_timeout,
    const std::string &xclbin, int device_index, int nbufs, uint64_t bufsize,
    bool rsfec) {
  return c10::make_intrusive<ProcessGroupACCL>(
      store, rank, size, ranks, simulator, p2p_enabled, compression,
      profiling_ranks, profiling_timeout, xclbin, design, device_index,
      nbufs, bufsize, rsfec);
}

// Define Python bindings
PYBIND11_MODULE(TORCH_EXTENSION_NAME, m) {
  py::enum_<ACCL::dataType>(m, "DataType")
      .value("float16", ACCL::dataType::float16, "16-bit floating-point number")
      .value("float32", ACCL::dataType::float32, "32-bit floating-point number")
      .value("float64", ACCL::dataType::float64, "64-bit floating-point number")
      .value("int32", ACCL::dataType::int32, "32-bit integer")
      .value("int64", ACCL::dataType::int64, "64-bit integer");

  py::enum_<accl_network_utils::acclDesign>(m, "ACCLDesign")
      .value("axis3x", accl_network_utils::acclDesign::AXIS3x,
             "Only applicable for hardware; uses UDP ACCL backend and loopback "
             "network kernel")
      .value("tcp", accl_network_utils::acclDesign::TCP,
             "TCP ACCL backend; uses EasyNet network kernel on hardware")
      .value("udp", accl_network_utils::acclDesign::UDP,
             "UDP ACCL backend; uses VNx network kernel on hardware")
      .value("cyt_tcp", accl_network_utils::acclDesign::CYT_TCP,
             "Only applicable for hardware; uses coyote ACCL backend with a "
             "TCP network kernel")
      .value("cyt_rdma", accl_network_utils::acclDesign::CYT_RDMA,
             "Only applicable for hardware; uses coyote ACCL backend with a "
             "RDMA network kernel");

  py::class_<ProcessGroupACCL::Rank,
             c10::intrusive_ptr<ProcessGroupACCL::Rank>>(m, "Rank")
      .def(py::init(&ProcessGroupACCL::Rank::create), py::arg("ip"),
           py::arg("port"), py::arg("session_id"), py::arg("max_segment_size"))
      .def_readonly("ip", &ProcessGroupACCL::Rank::ip)
      .def_readonly("port", &ProcessGroupACCL::Rank::port)
      .def_readonly("session_id", &ProcessGroupACCL::Rank::session_id)
      .def_readonly("max_segment_size",
                    &ProcessGroupACCL::Rank::max_segment_size)
      .def("__repr__", [](const ProcessGroupACCL::Rank &r) {
        return string_format(
            "accl_process_group.Rank(%s, %d, %d, %ju)",
            py::cast(r.ip).attr("__repr__")().cast<std::string>().c_str(),
            r.port, r.session_id, r.max_segment_size);
      });

  py::class_<ProcessGroupACCL, c10::intrusive_ptr<ProcessGroupACCL>,
             ProcessGroup>(m, "ProcessGroupACCL")
      .def(py::init(&createProcessGroupACCL), py::arg("store"), py::arg("rank"),
           py::arg("size"), py::arg("ranks"), py::arg("simulator"),
           py::arg("design"), py::kw_only(), py::arg("p2p_enabled") = false,
           py::arg("compression") = std::map<ACCL::dataType, ACCL::dataType>(),
           py::arg("profiling_ranks") = std::vector<int>(),
           py::arg("profiling_timeout") = 0.0,
           py::arg("xclbin") = std::string(),
           py::arg("device_index") = 0,  py::arg("nbufs") = 16,
           py::arg("bufsize") = 1024, py::arg("rsfec") = false)
      .def("get_local_qp", &ProcessGroupACCL::get_local_qp, py::arg("rank"))
      .def("set_remote_qp", &ProcessGroupACCL::set_remote_qp, py::arg("rank"),
           py::arg("qp"))
      .def("initialize", &ProcessGroupACCL::initialize)
      .def_property("compression", &ProcessGroupACCL::get_compression,
                    &ProcessGroupACCL::set_compression);
}

} // namespace c10d<|MERGE_RESOLUTION|>--- conflicted
+++ resolved
@@ -761,21 +761,11 @@
   void ProcessGroupACCL::init_input_data_vec(std::vector<at::Tensor> &tensor_vec, std::unique_ptr<ACCL::BaseBuffer> &data, const at::TensorOptions &options, bool do_on_root, bool do_on_others, int opts_root_rank) {
   if DO_COND {
     int64_t tens_size = static_cast<size_t>(tensor_vec[0].numel());
-<<<<<<< HEAD
     int64_t total_size = tens_size * static_cast<size_t>(size_);
     std::vector<int64_t> sizes = tensor_vec[0].sizes().vec();
     sizes.insert(sizes.begin(), tensor_vec.size());
       
     at::Tensor wrapper_tensor = torch::from_blob(data->byte_array(), sizes, options);
-=======
-    // int64_t total_size = tens_size * static_cast<size_t>(size_);
-    // std::vector<int64_t> sizes = tensor_vec[0].sizes().vec();
-    // Prepend another dimension for vector length
-    // sizes.insert(sizes.begin(), tensor_vec.size());
-      
-    // ACCL::debug("Copying data to CPU tensor of size " + std::to_string(total_size));
-    // at::Tensor wrapper_tensor = torch::from_blob(data->byte_array(), sizes, options);
->>>>>>> 9c4ef138
 
     for (const auto i : c10::irange(tensor_vec.size())) {
 	std::memcpy(data->byte_array() + i * tens_size * tensor_vec[0].element_size(), tensor_vec[i].data_ptr(), tens_size * tensor_vec[0].element_size());
@@ -793,7 +783,6 @@
   }
 }  
   
-<<<<<<< HEAD
 // This should also be implemented as a memory copy as the other ones. Check the branch pytorch_ddp_only_memcpy
 void ProcessGroupACCL::init_output_data(at::Tensor &tensor_original, std::unique_ptr<ACCL::BaseBuffer> &dstdata, int out_tensor_size, c10::ScalarType type, bool do_on_root, bool do_on_others, int opts_root_rank) {
   if DO_COND {
@@ -832,8 +821,6 @@
     }
 }
   
-=======
->>>>>>> 9c4ef138
 void ProcessGroupACCL::copy_back_tensor(at::Tensor tensor_original, std::unique_ptr<ACCL::BaseBuffer> &data, bool do_on_root, bool do_on_others, int opts_root_rank){
   if DO_COND {
       if (!coyote_enabled) {
